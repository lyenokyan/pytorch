--- conflicted
+++ resolved
@@ -308,12 +308,8 @@
         #    recursively scripting them.
         for name, sub_concrete_type in concrete_type.get_modules():
             orig_value = getattr(nn_module, name)
-<<<<<<< HEAD
+            assert isinstance(orig_value, Module), "Expected Module but got {}".format(type(orig_value))
             module_type = sub_concrete_type.jit_type
-            assert isinstance(orig_value, Module)
-=======
-            assert isinstance(orig_value, Module), "Expected Module but got {}".format(type(orig_value))
->>>>>>> bf9f6619
             if isinstance(module_type, torch._C.InterfaceType):
                 # use the interface inference rule to compile the module
                 scripted = interface_script(module_type, orig_value)
