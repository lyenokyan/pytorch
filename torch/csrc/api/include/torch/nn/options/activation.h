#pragma once

#include <torch/arg.h>
#include <torch/csrc/WindowsTorchApiMacro.h>
#include <torch/types.h>

namespace torch {
namespace nn {

/// Options for ELU functional and module.
struct TORCH_API ELUOptions {
  /// The `alpha` value for the ELU formulation. Default: 1.0
  TORCH_ARG(double, alpha) = 1.0;

  /// can optionally do the operation in-place. Default: False
  TORCH_ARG(bool, inplace) = false;
};

// ============================================================================

/// Options for Hardshrink functional and module.
struct TORCH_API HardshrinkOptions {
  /* implicit */ HardshrinkOptions(double lambda = 0.5);

  /// the `lambda` value for the Hardshrink formulation. Default: 0.5
  TORCH_ARG(double, lambda);
};

// ============================================================================

/// Options for Hardtanh functional and module.
struct TORCH_API HardtanhOptions {
  /// minimum value of the linear region range. Default: -1
  TORCH_ARG(double, min_val) = -1.0;

  /// maximum value of the linear region range. Default: 1
  TORCH_ARG(double, max_val) = 1.0;

  /// can optionally do the operation in-place. Default: False
  TORCH_ARG(bool, inplace) = false;
};

// ============================================================================

/// Options for LeakyReLU functional and module.
struct TORCH_API LeakyReLUOptions {
  /// Controls the angle of the negative slope. Default: 1e-2
  TORCH_ARG(double, negative_slope) = 1e-2;

  /// can optionally do the operation in-place. Default: False
  TORCH_ARG(bool, inplace) = false;
};

// ============================================================================

<<<<<<< HEAD
/// Options for PReLU functional and module.
struct TORCH_API PReLUOptions {
  /// number of `a` to learn. Although it takes an int as input, there is only
  /// two values are legitimate: 1, or the number of channels at input. Default: 1
  TORCH_ARG(int64_t, num_parameters) = 1;

  /// the initial value of `a`. Default: 0.25
  TORCH_ARG(double, init) = 0.25;
=======
/// Options for the Softmax functional and module.
struct TORCH_API SoftmaxOptions {
  SoftmaxOptions(int64_t dim);

  // Dimension along which Softmax will be computed.
  TORCH_ARG(int64_t, dim);
>>>>>>> 46753ecf
};

} // namespace nn
} // namespace torch<|MERGE_RESOLUTION|>--- conflicted
+++ resolved
@@ -53,7 +53,16 @@
 
 // ============================================================================
 
-<<<<<<< HEAD
+/// Options for the Softmax functional and module.
+struct TORCH_API SoftmaxOptions {
+  SoftmaxOptions(int64_t dim);
+
+  // Dimension along which Softmax will be computed.
+  TORCH_ARG(int64_t, dim);
+};
+
+// ============================================================================
+
 /// Options for PReLU functional and module.
 struct TORCH_API PReLUOptions {
   /// number of `a` to learn. Although it takes an int as input, there is only
@@ -62,14 +71,6 @@
 
   /// the initial value of `a`. Default: 0.25
   TORCH_ARG(double, init) = 0.25;
-=======
-/// Options for the Softmax functional and module.
-struct TORCH_API SoftmaxOptions {
-  SoftmaxOptions(int64_t dim);
-
-  // Dimension along which Softmax will be computed.
-  TORCH_ARG(int64_t, dim);
->>>>>>> 46753ecf
 };
 
 } // namespace nn
