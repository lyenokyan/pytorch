--- conflicted
+++ resolved
@@ -114,17 +114,6 @@
 
 TORCH_MODULE(LogSigmoid);
 
-<<<<<<< HEAD
-// ~~~~~~~~~~~~~~~~~~~~~~~~~~~~~~~~~~ PReLU ~~~~~~~~~~~~~~~~~~~~~~~~~~~~~~~~~~~
-
-/// Applies the PReLU function element-wise.
-/// See https://pytorch.org/docs/master/nn.html#torch.nn.PReLU to learn
-/// about the exact behavior of this module.
-class TORCH_API PReLUImpl : public torch::nn::Cloneable<PReLUImpl> {
- public:
-  explicit PReLUImpl(const PReLUOptions& options_ = {});
-=======
-
 // ~~~~~~~~~~~~~~~~~~~~~~~~~~~~~~~~ Softmax ~~~~~~~~~~~~~~~~~~~~~~~~~~~~~~~~
 
 /// Applies the Softmax function.
@@ -134,13 +123,32 @@
  public:
   explicit SoftmaxImpl(int64_t dim) : SoftmaxImpl(SoftmaxOptions(dim)) {}
   explicit SoftmaxImpl(const SoftmaxOptions& options_);
->>>>>>> 46753ecf
 
   Tensor forward(const Tensor& input);
 
   void reset() override;
 
-<<<<<<< HEAD
+  /// Pretty prints the `Softmax` module into the given `stream`.
+  void pretty_print(std::ostream& stream) const override;
+
+  SoftmaxOptions options;
+};
+
+TORCH_MODULE(Softmax);
+
+// ~~~~~~~~~~~~~~~~~~~~~~~~~~~~~~~~~~ PReLU ~~~~~~~~~~~~~~~~~~~~~~~~~~~~~~~~~~~
+
+/// Applies the PReLU function element-wise.
+/// See https://pytorch.org/docs/master/nn.html#torch.nn.PReLU to learn
+/// about the exact behavior of this module.
+class TORCH_API PReLUImpl : public torch::nn::Cloneable<PReLUImpl> {
+ public:
+  explicit PReLUImpl(const PReLUOptions& options_ = {});
+
+  Tensor forward(const Tensor& input);
+
+  void reset() override;
+
   /// Pretty prints the `PReLU` module into the given `stream`.
   void pretty_print(std::ostream& stream) const override;
 
@@ -152,15 +160,6 @@
 };
 
 TORCH_MODULE(PReLU);
-=======
-  /// Pretty prints the `Softmax` module into the given `stream`.
-  void pretty_print(std::ostream& stream) const override;
-
-  SoftmaxOptions options;
-};
-
-TORCH_MODULE(Softmax);
->>>>>>> 46753ecf
 
 } // namespace nn
 } // namespace torch