--- conflicted
+++ resolved
@@ -112,14 +112,8 @@
 
   // List of futures for RPCs initiated by this node to propagate gradients to
   // other nodes. The distributed autograd engine on this node can return
-<<<<<<< HEAD
-  // successfully only if all these futures are done and are successfull.
-  std::vector<std::shared_ptr<rpc::FutureMessage>>
-      outStandingRpcs_;
-=======
   // successfully only if all these futures are done and are successful.
   std::vector<std::shared_ptr<rpc::FutureMessage>> outStandingRpcs_;
->>>>>>> d6ddfab1
 
   // Lock to protect concurrent modification of the context.
   mutable std::mutex lock_;
