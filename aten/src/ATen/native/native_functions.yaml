# See README.md in this directory for more guidance


# Temporary type cast operators. These are needed to trace type-casts now since
# Type's are not supported in the IR. Instead, we call down to these
# specialized operators for each datatype.
# TODO: remove when we have Type support in the IR
- func: _cast_Byte(Tensor self, bool non_blocking=False) -> Tensor
  use_c10_dispatcher: True
  variants: function

- func: _cast_Char(Tensor self, bool non_blocking=False) -> Tensor
  use_c10_dispatcher: True
  variants: function

- func: _cast_Double(Tensor self, bool non_blocking=False) -> Tensor
  use_c10_dispatcher: True
  variants: function

- func: _cast_Float(Tensor self, bool non_blocking=False) -> Tensor
  use_c10_dispatcher: True
  variants: function

- func: _cast_Int(Tensor self, bool non_blocking=False) -> Tensor
  use_c10_dispatcher: True
  variants: function

- func: _cast_Long(Tensor self, bool non_blocking=False) -> Tensor
  use_c10_dispatcher: True
  variants: function

- func: _cast_Short(Tensor self, bool non_blocking=False) -> Tensor
  use_c10_dispatcher: True
  variants: function

- func: _cast_Half(Tensor self, bool non_blocking=False) -> Tensor
  use_c10_dispatcher: True
  variants: function

- func: backward(Tensor self, Tensor? gradient=None, bool keep_graph=False, bool create_graph=False) -> void
  variants: method

- func: set_data(Tensor(a!) self, Tensor new_data) -> void
  variants: method

- func: data(Tensor self) -> Tensor
  use_c10_dispatcher: True
  variants: method

- func: names_(Tensor(a!) self, Dimname[]? names) -> Tensor(a!)
  variants: method
  supports_named_tensor: True

- func: renamed(Tensor(a) self, Dimname[]? names) -> Tensor(a)
  variants: method
  supports_named_tensor: True

- func: align_to(Tensor(a) self, DimnameList names) -> Tensor(a)
  variants: function, method
  supports_named_tensor: True

- func: align_as(Tensor self, Tensor other) -> Tensor
  use_c10_dispatcher: True
  variants: method
  supports_named_tensor: True

- func: align_tensors(Tensor[] tensors) -> Tensor[]
  use_c10_dispatcher: True
  supports_named_tensor: True

- func: refine_names(Tensor(a) self, DimnameList names) -> Tensor(a)
  variants: method
  supports_named_tensor: True

- func: unflatten(Tensor self, Dimname dim, int[] sizes, DimnameList names) -> Tensor
  variants: method
  supports_named_tensor: True

- func: unflatten(Tensor self, int dim, int[] sizes, DimnameList names) -> Tensor
  variants: method
  supports_named_tensor: True

- func: _cudnn_ctc_loss(Tensor log_probs, Tensor targets, int[] input_lengths, int[] target_lengths, int blank, bool deterministic, bool zero_infinity) -> (Tensor, Tensor)
  use_c10_dispatcher: True
  dispatch:
    CUDA: _cudnn_ctc_loss

- func: _cudnn_rnn_flatten_weight(Tensor[] weight_arr, int weight_stride0, int input_size, int mode, int hidden_size, int num_layers, bool batch_first, bool bidirectional) -> Tensor
  use_c10_dispatcher: True
  dispatch:
    CUDA: _cudnn_rnn_flatten_weight

- func: _cudnn_rnn(Tensor input, Tensor[] weight, int weight_stride0, Tensor? weight_buf, Tensor hx, Tensor? cx, int mode, int hidden_size, int num_layers, bool batch_first, float dropout, bool train, bool bidirectional, int[] batch_sizes, Tensor? dropout_state) -> (Tensor, Tensor, Tensor, Tensor, Tensor)
  dispatch:
    CUDA: _cudnn_rnn

- func: _cudnn_rnn_backward(Tensor input, Tensor[] weight, int weight_stride0, Tensor weight_buf, Tensor hx, Tensor? cx, Tensor output, Tensor? grad_output, Tensor? grad_hy, Tensor? grad_cy, int mode, int hidden_size, int num_layers, bool batch_first, float dropout, bool train, bool bidirectional, int[] batch_sizes, Tensor? dropout_state, Tensor reserve, bool[4] output_mask) -> (Tensor, Tensor, Tensor, Tensor[])
  dispatch:
    CUDA: _cudnn_rnn_backward

- func: _cudnn_init_dropout_state(float dropout, bool train, int dropout_seed, *, ScalarType dtype, Layout layout, Device device, bool pin_memory=False) -> Tensor
  dispatch:
    CUDA: _cudnn_init_dropout_state

- func: _debug_has_internal_overlap(Tensor self) -> int
  use_c10_dispatcher: True
  variants: function

- func: _fused_dropout(Tensor self, float p, Generator? generator=None) -> (Tensor, Tensor)
  variants: function
  dispatch:
     CUDA: fused_dropout_cuda
  supports_named_tensor: True

- func: _masked_scale(Tensor self, Tensor mask, float scale) -> Tensor
  use_c10_dispatcher: True
  variants: function
  dispatch:
     CUDA: masked_scale_cuda

- func: _sobol_engine_draw(Tensor quasi, int n, Tensor sobolstate, int dimension, int num_generated, ScalarType? dtype) -> (Tensor, Tensor)

- func: _sobol_engine_ff_(Tensor(a!) self, int n, Tensor sobolstate, int dimension, int num_generated) -> Tensor(a!)
  use_c10_dispatcher: True

- func: _sobol_engine_scramble_(Tensor(a!) self, Tensor ltm, int dimension) -> Tensor(a!)
  use_c10_dispatcher: True

- func: _sobol_engine_initialize_state_(Tensor(a!) self, int dimension) -> Tensor(a!)
  use_c10_dispatcher: True

- func: _reshape_from_tensor(Tensor self, Tensor shape) -> Tensor
  use_c10_dispatcher: True

- func: _shape_as_tensor(Tensor self) -> Tensor
  use_c10_dispatcher: True

- func: dropout(Tensor input, float p, bool train) -> Tensor
  use_c10_dispatcher: True
  supports_named_tensor: True
  use_c10_dispatcher: True

- func: dropout_(Tensor(a!) self, float p, bool train) -> Tensor(a!)
  use_c10_dispatcher: True
  supports_named_tensor: True
  use_c10_dispatcher: True

- func: feature_dropout(Tensor input, float p, bool train) -> Tensor
  use_c10_dispatcher: True

- func: feature_dropout_(Tensor(a!) self, float p, bool train) -> Tensor(a!)
  use_c10_dispatcher: True

- func: alpha_dropout(Tensor input, float p, bool train) -> Tensor
  use_c10_dispatcher: True

- func: alpha_dropout_(Tensor(a!) self, float p, bool train) -> Tensor(a!)
  use_c10_dispatcher: True

- func: feature_alpha_dropout(Tensor input, float p, bool train) -> Tensor
  use_c10_dispatcher: True

- func: feature_alpha_dropout_(Tensor(a!) self, float p, bool train) -> Tensor(a!)
  use_c10_dispatcher: True

- func: abs(Tensor self) -> Tensor
  use_c10_dispatcher: True
  variants: function, method
  supports_named_tensor: True

- func: abs_(Tensor(a!) self) -> Tensor(a!)
  use_c10_dispatcher: True
  variants: function, method
  supports_named_tensor: True
  dispatch:
    CPU: _abs__cpu
    CUDA: _abs__cuda

- func: abs.out(Tensor self, *, Tensor(a!) out) -> Tensor(a!)
  supports_named_tensor: True
  dispatch:
    CPU: _abs_out_cpu
    CUDA: _abs_out_cuda

- func: acos(Tensor self) -> Tensor
  use_c10_dispatcher: True
  supports_named_tensor: True
  variants: function, method

- func: acos_(Tensor(a!) self) -> Tensor(a!)
  use_c10_dispatcher: True
  supports_named_tensor: True
  variants: function, method
  dispatch:
    CPU: _acos__cpu
    CUDA: _acos__cuda

- func: acos.out(Tensor self, *, Tensor(a!) out) -> Tensor(a!)
  supports_named_tensor: True
  dispatch:
    CPU: _acos_out_cpu
    CUDA: _acos_out_cuda

- func: avg_pool1d(Tensor self, int[1] kernel_size, int[1] stride=[], int[1] padding=0, bool ceil_mode=False, bool count_include_pad=True) -> Tensor
  use_c10_dispatcher: True

- func: adaptive_avg_pool1d(Tensor self, int[1] output_size) -> Tensor
  use_c10_dispatcher: True

# Return: (Tensor output, Tensor indices)
- func: adaptive_max_pool1d(Tensor self, int[1] output_size) -> (Tensor, Tensor)
  use_c10_dispatcher: True

- func: add.Tensor(Tensor self, Tensor other, *, Scalar alpha=1) -> Tensor
  use_c10_dispatcher: True
  variants: function, method
  dispatch:
    CPU: add
    CUDA: add
    SparseCPU: add_sparse
    SparseCUDA: add_sparse
    MkldnnCPU: mkldnn_add
  supports_named_tensor: True

- func: add_.Tensor(Tensor(a!) self, Tensor other, *, Scalar alpha=1) -> Tensor(a!)
  use_c10_dispatcher: True
  variants: method
  dispatch:
    CPU: add_
    CUDA: add_
    SparseCPU: add_sparse_
    SparseCUDA: add_sparse_
    MkldnnCPU: mkldnn_add_
  supports_named_tensor: True

- func: add.out(Tensor self, Tensor other, *, Scalar alpha=1, Tensor(a!) out) -> Tensor(a!)
  dispatch:
    CPU: add_out
    CUDA: add_out
    SparseCPU: add_out_sparse_cpu
    SparseCUDA: add_out_sparse_cuda
    MkldnnCPU: mkldnn_add_out
  supports_named_tensor: True

# For C++ only, until we have conversion from C++ numbers to Tensor
- func: add.Scalar(Tensor self, Scalar other, Scalar alpha=1) -> Tensor
  use_c10_dispatcher: True
  variants: function, method
  supports_named_tensor: True

- func: add_.Scalar(Tensor(a!) self, Scalar other, Scalar alpha=1) -> Tensor(a!)
  use_c10_dispatcher: True
  variants: method
  supports_named_tensor: True

- func: addmv(Tensor self, Tensor mat, Tensor vec, *, Scalar beta=1, Scalar alpha=1) -> Tensor
  use_c10_dispatcher: True
  variants: function, method
  dispatch:
    CPU: legacy::cpu::_th_addmv
    CUDA: legacy::cuda::_th_addmv
  supports_named_tensor: True

- func: addmv_(Tensor(a!) self, Tensor mat, Tensor vec, *, Scalar beta=1, Scalar alpha=1) -> Tensor(a!)
  use_c10_dispatcher: True
  variants: function, method
  dispatch:
    CPU: legacy::cpu::_th_addmv_
    CUDA: legacy::cuda::_th_addmv_
  supports_named_tensor: True

- func: addmv.out(Tensor self, Tensor mat, Tensor vec, *, Scalar beta=1, Scalar alpha=1, Tensor(a!) out) -> Tensor(a!)
  dispatch:
    CPU: legacy::cpu::_th_addmv_out
    CUDA: legacy::cuda::_th_addmv_out
  supports_named_tensor: True

- func: addr(Tensor self, Tensor vec1, Tensor vec2, *, Scalar beta=1, Scalar alpha=1) -> Tensor
  use_c10_dispatcher: True
  variants: function, method

- func: addr_(Tensor(a!) self, Tensor vec1, Tensor vec2, *, Scalar beta=1, Scalar alpha=1) -> Tensor(a!)
  use_c10_dispatcher: True
  variants: method

- func: addr.out(Tensor self, Tensor vec1, Tensor vec2, *, Scalar beta=1, Scalar alpha=1, Tensor(a!) out) -> Tensor(a!)

- func: affine_grid_generator(Tensor theta, int[] size, bool align_corners) -> Tensor
  use_c10_dispatcher: True
  variants: function

- func: affine_grid_generator_backward(Tensor grad, int[] size, bool align_corners) -> Tensor
  use_c10_dispatcher: True
  variants: function

- func: all.dim(Tensor self, int dim, bool keepdim=False) -> Tensor
  use_c10_dispatcher: True
  variants: function, method

- func: all.out(Tensor self, int dim, bool keepdim=False, *, Tensor(a!) out) -> Tensor(a!)

- func: allclose(Tensor self, Tensor other, float rtol=1e-05, float atol=1e-08, bool equal_nan=False) -> bool
  use_c10_dispatcher: True
  variants: function, method

- func: any.dim(Tensor self, int dim, bool keepdim=False) -> Tensor
  use_c10_dispatcher: True
  variants: function, method

- func: any.out(Tensor self, int dim, bool keepdim=False, *, Tensor(a!) out) -> Tensor(a!)

- func: arange(Scalar end, *, ScalarType? dtype=None, Layout? layout=None, Device? device=None, bool? pin_memory=None) -> Tensor

- func: arange.start(Scalar start, Scalar end, *, ScalarType? dtype=None, Layout? layout=None, Device? device=None, bool? pin_memory=None) -> Tensor

- func: arange.start_step(Scalar start, Scalar end, Scalar step, *, ScalarType? dtype=None, Layout? layout=None, Device? device=None, bool? pin_memory=None) -> Tensor

- func: arange.out(Scalar end, *, Tensor(a!) out) -> Tensor(a!)

- func: arange.start_out(Scalar start, Scalar end, Scalar step=1, *, Tensor(a!) out) -> Tensor(a!)
  dispatch:
    CPU: arange_cpu_out
    CUDA: arange_cuda_out

# This function is a temporary hack to allow tracing of arange like constructs with dynamic
# bounds on arange.  Normal arange is not traceable because it does not take any tensor inputs;
# if the range you need is based on another tensor, calling this function directly will
# preserve tracing.  Get rid of this when arange can directly take tensors for bounds
# (so that it can be traced directly).
- func: _dim_arange(Tensor like, int dim) -> Tensor
  use_c10_dispatcher: True

- func: argmax(Tensor self, int? dim=None, bool keepdim=False) -> Tensor
  use_c10_dispatcher: True
  variants: function, method

- func: argmin(Tensor self, int? dim=None, bool keepdim=False) -> Tensor
  use_c10_dispatcher: True
  variants: function, method

- func: as_strided(Tensor(a) self, int[] size, int[] stride, int? storage_offset=None) -> Tensor(a)
  use_c10_dispatcher: True
  variants: function, method
  dispatch:
    CPU: as_strided_tensorimpl
    CUDA: as_strided_tensorimpl
    QuantizedCPU: as_strided_qtensorimpl
  device_guard: False
  supports_named_tensor: True

- func: as_strided_(Tensor(a!) self, int[] size, int[] stride, int? storage_offset=None) -> Tensor(a!)
  use_c10_dispatcher: True
  variants: function, method
  device_guard: False

- func: asin(Tensor self) -> Tensor
  use_c10_dispatcher: True
  supports_named_tensor: True
  variants: function, method

- func: asin_(Tensor(a!) self) -> Tensor(a!)
  use_c10_dispatcher: True
  supports_named_tensor: True
  variants: function, method
  dispatch:
    CPU: _asin__cpu
    CUDA: _asin__cuda

- func: asin.out(Tensor self, *, Tensor(a!) out) -> Tensor(a!)
  supports_named_tensor: True
  dispatch:
    CPU: _asin_out_cpu
    CUDA: _asin_out_cuda

- func: atan(Tensor self) -> Tensor
  use_c10_dispatcher: True
  supports_named_tensor: True
  variants: function, method

- func: atan_(Tensor(a!) self) -> Tensor(a!)
  use_c10_dispatcher: True
  supports_named_tensor: True
  variants: function, method
  dispatch:
    CPU: _atan__cpu
    CUDA: _atan__cuda

- func: atan.out(Tensor self, *, Tensor(a!) out) -> Tensor(a!)
  supports_named_tensor: True
  dispatch:
    CPU: _atan_out_cpu
    CUDA: _atan_out_cuda

- func: baddbmm(Tensor self, Tensor batch1, Tensor batch2, *, Scalar beta=1, Scalar alpha=1) -> Tensor
  use_c10_dispatcher: True
  variants: function, method
  dispatch:
    CPU: baddbmm_cpu
    CUDA: baddbmm_cuda

- func: baddbmm_(Tensor(a!) self, Tensor batch1, Tensor batch2, *, Scalar beta=1, Scalar alpha=1) -> Tensor(a!)
  use_c10_dispatcher: True
  variants: method
  dispatch:
    CPU: baddbmm__cpu
    CUDA: baddbmm__cuda

- func: _baddbmm_mkl_(Tensor(a!) self, Tensor batch1, Tensor batch2, *, Scalar beta=1, Scalar alpha=1) -> Tensor(a!)
  use_c10_dispatcher: True
  variants: function

- func: baddbmm.out(Tensor self, Tensor batch1, Tensor batch2, *, Scalar beta=1, Scalar alpha=1, Tensor(a!) out) -> Tensor(a!)
  variants: function
  dispatch:
    CPU: baddbmm_out_cpu
    CUDA: baddbmm_out_cuda

- func: bartlett_window(int window_length, *, ScalarType? dtype=None, Layout? layout=None, Device? device=None, bool? pin_memory=None) -> Tensor

- func: bartlett_window.periodic(int window_length, bool periodic, *, ScalarType? dtype=None, Layout? layout=None, Device? device=None, bool? pin_memory=None) -> Tensor

- func: batch_norm(Tensor input, Tensor? weight, Tensor? bias, Tensor? running_mean, Tensor? running_var, bool training, float momentum, float eps, bool cudnn_enabled) -> Tensor

- func: _batch_norm_impl_index(Tensor input, Tensor? weight, Tensor? bias, Tensor? running_mean, Tensor? running_var, bool training, float momentum, float eps, bool cudnn_enabled) -> (Tensor, Tensor, Tensor, int)

- func: _batch_norm_impl_index_backward(int impl_index, Tensor input, Tensor grad_output, Tensor? weight, Tensor? running_mean, Tensor? running_var, Tensor? save_mean, Tensor? save_var_transform, bool train, float eps, bool[3] output_mask) -> (Tensor, Tensor, Tensor)

# Sample bernoulli with values in `self` as probability.
- func: bernoulli(Tensor self, *, Generator? generator=None) -> Tensor
  variants: function, method
  supports_named_tensor: True

- func: bernoulli.out(Tensor self, *, Generator? generator=None, Tensor(a!) out) -> Tensor(a!)
  variants: function
  supports_named_tensor: True

- func: bernoulli_.Tensor(Tensor(a!) self, Tensor p, *, Generator? generator=None) -> Tensor(a!)
  variants: method
  dispatch:
    CPU: bernoulli_tensor_cpu_
    CUDA: bernoulli_tensor_cuda_
  supports_named_tensor: True

- func: bernoulli_.float(Tensor(a!) self, float p=0.5, *, Generator? generator=None) -> Tensor(a!)
  variants: method
  dispatch:
    CPU: bernoulli_scalar_cpu_
    CUDA: bernoulli_scalar_cuda_
  supports_named_tensor: True

# This out-of-place version isn't used explicitly, but needed by jit.
# There is no default valid on `p` here because it would introduce ambiguity
# with `bernoulli(Tensor self, *, Generator? generator=None)` declaration.
- func: bernoulli.p(Tensor self, float p, *, Generator? generator=None) -> Tensor
  variants: function, method

- func: bilinear(Tensor input1, Tensor input2, Tensor weight, Tensor? bias) -> Tensor

- func: binary_cross_entropy_with_logits(Tensor self, Tensor target, Tensor? weight=None, Tensor? pos_weight=None, int reduction=Mean) -> Tensor
  variants: function

- func: binary_cross_entropy_with_logits_backward(Tensor grad_output, Tensor self, Tensor target, Tensor? weight=None, Tensor? pos_weight=None, int reduction=Mean) -> Tensor
  variants: function

- func: bincount(Tensor self, Tensor? weights=None, int minlength=0) -> Tensor
  variants: function, method
  dispatch:
    CPU: _bincount_cpu
    CUDA: _bincount_cuda

- func: bitwise_not(Tensor self) -> Tensor
  use_c10_dispatcher: True
  variants: function, method

- func: bitwise_not_(Tensor(a!) self) -> Tensor(a!)
  use_c10_dispatcher: True
  variants: method

- func: bitwise_not.out(Tensor self, *, Tensor(a!) out) -> Tensor(a!)
  dispatch:
    CPU: bitwise_not_out
    CUDA: bitwise_not_out

- func: logical_not(Tensor self) -> Tensor
  use_c10_dispatcher: True
  variants: function, method

- func: logical_not_(Tensor(a!) self) -> Tensor(a!)
  use_c10_dispatcher: True
  variants: method

- func: logical_not.out(Tensor self, *, Tensor(a!) out) -> Tensor(a!)
  dispatch:
    CPU: logical_not_out
    CUDA: logical_not_out

- func: logical_xor(Tensor self, Tensor other) -> Tensor
  use_c10_dispatcher: True
  variants: function, method
  supports_named_tensor: True

- func: logical_xor_(Tensor(a!) self, Tensor other) -> Tensor(a!)
  use_c10_dispatcher: True
  variants: method
  supports_named_tensor: True

- func: logical_xor.out(Tensor self, Tensor other, *, Tensor(a!) out) -> Tensor(a!)
  dispatch:
    CPU: logical_xor_out
    CUDA: logical_xor_out
  supports_named_tensor: True

- func: blackman_window(int window_length, *, ScalarType? dtype=None, Layout? layout=None, Device? device=None, bool? pin_memory=None) -> Tensor

- func: blackman_window.periodic(int window_length, bool periodic, *, ScalarType? dtype=None, Layout? layout=None, Device? device=None, bool? pin_memory=None) -> Tensor

- func: bmm(Tensor self, Tensor mat2) -> Tensor
  use_c10_dispatcher: True
  variants: function, method
  dispatch:
    CPU: bmm_cpu
    CUDA: bmm_cuda
  supports_named_tensor: True

- func: bmm.out(Tensor self, Tensor mat2, *, Tensor(a!) out) -> Tensor(a!)
  variants: function
  dispatch:
    CPU: bmm_out_cpu
    CUDA: bmm_out_cuda
  supports_named_tensor: True

- func: broadcast_tensors(Tensor[] tensors) -> Tensor[]
  use_c10_dispatcher: True
  device_guard: False

- func: cat(Tensor[] tensors, int dim=0) -> Tensor
  use_c10_dispatcher: True
  supports_named_tensor: True
  use_c10_dispatcher: True

- func: cat.out(Tensor[] tensors, int dim=0, *, Tensor(a!) out) -> Tensor(a!)
  supports_named_tensor: True

- func: cat.names(Tensor[] tensors, Dimname dim) -> Tensor
  supports_named_tensor: True

- func: cat.names_out(Tensor[] tensors, Dimname dim, *, Tensor(a!) out) -> Tensor(a!)
  supports_named_tensor: True

- func: ceil(Tensor self) -> Tensor
  use_c10_dispatcher: True
  supports_named_tensor: True
  variants: function, method

- func: ceil_(Tensor(a!) self) -> Tensor(a!)
  use_c10_dispatcher: True
  supports_named_tensor: True
  variants: function, method

- func: ceil.out(Tensor self, *, Tensor(a!) out) -> Tensor(a!)
  supports_named_tensor: True
  dispatch:
    CPU: ceil_out
    CUDA: ceil_out

- func: chain_matmul(Tensor[] matrices) -> Tensor
  use_c10_dispatcher: True
  variants: function

- func: chunk(Tensor(a) self, int chunks, int dim=0) -> Tensor(a)[]
  use_c10_dispatcher: True
  variants: function, method
  device_guard: False
  supports_named_tensor: True

- func: clamp(Tensor self, Scalar? min=None, Scalar? max=None) -> Tensor
  use_c10_dispatcher: True
  supports_named_tensor: True
  variants: function, method

- func: clamp_(Tensor(a!) self, Scalar? min=None, Scalar? max=None) -> Tensor(a!)
  use_c10_dispatcher: True
  supports_named_tensor: True
  variants: function, method
  dispatch:
    CPU: _clamp__cpu
    CUDA: _clamp__cuda

- func: clamp.out(Tensor self, Scalar? min=None, Scalar? max=None, *, Tensor(a!) out) -> Tensor(a!)
  supports_named_tensor: True
  dispatch:
    CPU: _clamp_out_cpu
    CUDA: _clamp_out_cuda

- func: clamp_max(Tensor self, Scalar max) -> Tensor
  use_c10_dispatcher: True
  supports_named_tensor: True
  variants: function, method

- func: clamp_max_(Tensor(a!) self, Scalar max) -> Tensor(a!)
  use_c10_dispatcher: True
  supports_named_tensor: True
  variants: function, method
  dispatch:
    CPU: _clamp_max__cpu
    CUDA: _clamp_max__cuda

- func: clamp_max.out(Tensor self, Scalar max, *, Tensor(a!) out) -> Tensor(a!)
  supports_named_tensor: True
  dispatch:
    CPU: _clamp_max_out_cpu
    CUDA: _clamp_max_out_cuda

- func: clamp_min(Tensor self, Scalar min) -> Tensor
  use_c10_dispatcher: True
  supports_named_tensor: True
  variants: function, method

- func: clamp_min_(Tensor(a!) self, Scalar min) -> Tensor(a!)
  use_c10_dispatcher: True
  supports_named_tensor: True
  variants: function, method
  dispatch:
    CPU: _clamp_min__cpu
    CUDA: _clamp_min__cuda

- func: clamp_min.out(Tensor self, Scalar min, *, Tensor(a!) out) -> Tensor(a!)
  supports_named_tensor: True
  dispatch:
    CPU: _clamp_min_out_cpu
    CUDA: _clamp_min_out_cuda

- func: cudnn_is_acceptable(Tensor self) -> bool
  use_c10_dispatcher: True
  device_guard: False

- func: constant_pad_nd(Tensor self, int[] pad, Scalar value=0) -> Tensor
  use_c10_dispatcher: True
  variants: function

- func: contiguous(Tensor self, *, MemoryFormat memory_format=contiguous_format) -> Tensor
  variants: method
  supports_named_tensor: True

- func: convolution(Tensor input, Tensor weight, Tensor? bias, int[] stride, int[] padding, int[] dilation, bool transposed, int[] output_padding, int groups) -> Tensor

- func: convolution_overrideable(Tensor input, Tensor weight, Tensor? bias, int[] stride, int[] padding, int[] dilation, bool transposed, int[] output_padding, int groups) -> Tensor

- func: convolution_backward_overrideable(Tensor grad_output, Tensor input, Tensor weight, int[] stride, int[] padding, int[] dilation, bool transposed, int[] output_padding, int groups, bool[3] output_mask) -> (Tensor grad_input, Tensor grad_weight, Tensor grad_bias)

- func: _convolution(Tensor input, Tensor weight, Tensor? bias, int[] stride, int[] padding, int[] dilation, bool transposed, int[] output_padding, int groups, bool benchmark, bool deterministic, bool cudnn_enabled) -> Tensor

- func: _convolution_nogroup(Tensor input, Tensor weight, Tensor? bias, int[] stride, int[] padding, int[] dilation, bool transposed, int[] output_padding) -> Tensor

- func: _convolution_double_backward(Tensor? ggI, Tensor? ggW, Tensor? ggb, Tensor gO, Tensor weight, Tensor self, int[] stride, int[] padding, int[] dilation, bool transposed, int[] output_padding, int groups, bool benchmark, bool deterministic, bool cudnn_enabled, bool[3] output_mask) -> (Tensor, Tensor, Tensor)

- func: conv1d(Tensor input, Tensor weight, Tensor? bias=None, int[1] stride=1, int[1] padding=0, int[1] dilation=1, int groups=1) -> Tensor

- func: conv2d(Tensor input, Tensor weight, Tensor? bias=None, int[2] stride=1, int[2] padding=0, int[2] dilation=1, int groups=1) -> Tensor

- func: conv3d(Tensor input, Tensor weight, Tensor? bias=None, int[3] stride=1, int[3] padding=0, int[3] dilation=1, int groups=1) -> Tensor

- func: conv_tbc(Tensor self, Tensor weight, Tensor bias, int pad=0) -> Tensor
  use_c10_dispatcher: True

- func: conv_tbc_backward(Tensor self, Tensor input, Tensor weight, Tensor bias, int pad) -> (Tensor, Tensor, Tensor)
  use_c10_dispatcher: True

# NB: we inherit the goofy argument order from PyTorch torch.nn.functional
- func: conv_transpose1d(Tensor input, Tensor weight, Tensor? bias=None, int[1] stride=1, int[1] padding=0, int[1] output_padding=0, int groups=1, int[1] dilation=1) -> Tensor

- func: conv_transpose2d.input(Tensor input, Tensor weight, Tensor? bias=None, int[2] stride=1, int[2] padding=0, int[2] output_padding=0, int groups=1, int[2] dilation=1) -> Tensor

- func: conv_transpose3d.input(Tensor input, Tensor weight, Tensor? bias=None, int[3] stride=1, int[3] padding=0, int[3] output_padding=0, int groups=1, int[3] dilation=1) -> Tensor

- func: copy_(Tensor(a!) self, Tensor src, bool non_blocking=False) -> Tensor(a!)
  use_c10_dispatcher: True
  variants: method
  device_guard: False
  supports_named_tensor: True

- func: _copy_from(Tensor self, Tensor dst, bool non_blocking=False) -> Tensor
  use_c10_dispatcher: True
  dispatch: {}

- func: cos(Tensor self) -> Tensor
  use_c10_dispatcher: True
  supports_named_tensor: True
  variants: function, method

- func: cos_(Tensor(a!) self) -> Tensor(a!)
  use_c10_dispatcher: True
  supports_named_tensor: True
  variants: function, method
  dispatch:
    CPU: _cos__cpu
    CUDA: _cos__cuda

- func: cos.out(Tensor self, *, Tensor(a!) out) -> Tensor(a!)
  supports_named_tensor: True
  dispatch:
    CPU: _cos_out_cpu
    CUDA: _cos_out_cuda

- func: cosh(Tensor self) -> Tensor
  use_c10_dispatcher: True
  supports_named_tensor: True
  variants: function, method

- func: cosh_(Tensor(a!) self) -> Tensor(a!)
  use_c10_dispatcher: True
  supports_named_tensor: True
  variants: function, method
  dispatch:
    CPU: _cosh__cpu
    CUDA: _cosh__cuda

- func: cosh.out(Tensor self, *, Tensor(a!) out) -> Tensor(a!)
  supports_named_tensor: True
  dispatch:
    CPU: _cosh_out_cpu
    CUDA: _cosh_out_cuda

- func: cosine_embedding_loss(Tensor input1, Tensor input2, Tensor target, float margin=0.0, int reduction=Mean) -> Tensor
  use_c10_dispatcher: True

- func: cudnn_affine_grid_generator(Tensor theta, int N, int C, int H, int W) -> Tensor grid
  use_c10_dispatcher: True
  dispatch:
    CUDA: cudnn_affine_grid_generator_forward

# TODO: Why do I have to call this grad?!
- func: cudnn_affine_grid_generator_backward(Tensor grad, int N, int C, int H, int W) -> Tensor grad_theta
  use_c10_dispatcher: True
  dispatch:
    CUDA: cudnn_affine_grid_generator_backward

- func: cudnn_batch_norm(Tensor input, Tensor weight, Tensor? bias, Tensor? running_mean, Tensor? running_var, bool training, float exponential_average_factor, float epsilon) -> (Tensor, Tensor, Tensor)
  dispatch:
    CUDA: cudnn_batch_norm

# NB: You can only use this if you used cudnn_batch_norm training=True
- func: cudnn_batch_norm_backward(Tensor input, Tensor grad_output, Tensor weight, Tensor? running_mean, Tensor? running_var, Tensor? save_mean, Tensor? save_var, float epsilon) -> (Tensor, Tensor, Tensor)
  dispatch:
    CUDA: cudnn_batch_norm_backward

- func: cudnn_convolution(Tensor self, Tensor weight, Tensor? bias, int[] padding, int[] stride, int[] dilation, int groups, bool benchmark, bool deterministic) -> Tensor
  dispatch:
    CUDA: cudnn_convolution

- func: cudnn_convolution_backward_input(int[] self_size, Tensor grad_output, Tensor weight, int[] padding, int[] stride, int[] dilation, int groups, bool benchmark, bool deterministic) -> Tensor
  use_c10_dispatcher: True
  dispatch:
    CUDA: cudnn_convolution_backward_input

- func: cudnn_convolution_backward(Tensor self, Tensor grad_output, Tensor weight, int[] padding, int[] stride, int[] dilation, int groups, bool benchmark, bool deterministic, bool[3] output_mask) -> (Tensor, Tensor, Tensor)
  use_c10_dispatcher: True
  dispatch:
    CUDA: cudnn_convolution_backward

- func: cudnn_convolution_backward_bias(Tensor grad_output) -> Tensor
  use_c10_dispatcher: True
  dispatch:
    CUDA: cudnn_convolution_backward_bias

- func: cudnn_convolution_backward_weight(int[] weight_size, Tensor grad_output, Tensor self, int[] padding, int[] stride, int[] dilation, int groups, bool benchmark, bool deterministic) -> Tensor
  use_c10_dispatcher: True
  dispatch:
    CUDA: cudnn_convolution_backward_weight

- func: cudnn_convolution_transpose(Tensor self, Tensor weight, Tensor? bias, int[] padding, int[] output_padding, int[] stride, int[] dilation, int groups, bool benchmark, bool deterministic) -> Tensor
  dispatch:
    CUDA: cudnn_convolution_transpose

# NB: output_padding not strictly needed here, but it's helpful for the float
# backwards
- func: cudnn_convolution_transpose_backward(Tensor self, Tensor grad_output, Tensor weight, int[] padding, int[] output_padding, int[] stride, int[] dilation, int groups, bool benchmark, bool deterministic, bool[3] output_mask) -> (Tensor, Tensor, Tensor)
  use_c10_dispatcher: True
  dispatch:
    CUDA: cudnn_convolution_transpose_backward

- func: cudnn_convolution_transpose_backward_bias(Tensor grad_output) -> Tensor
  use_c10_dispatcher: True
  dispatch:
    CUDA: cudnn_convolution_backward_bias

- func: cudnn_convolution_transpose_backward_input(Tensor grad_output, Tensor weight, int[] padding, int[] stride, int[] dilation, int groups, bool benchmark, bool deterministic) -> Tensor
  use_c10_dispatcher: True
  dispatch:
    CUDA: cudnn_convolution_transpose_backward_input

- func: cudnn_convolution_transpose_backward_weight(int[] weight_size, Tensor grad_output, Tensor self, int[] padding, int[] stride, int[] dilation, int groups, bool benchmark, bool deterministic) -> Tensor
  use_c10_dispatcher: True
  dispatch:
    CUDA: cudnn_convolution_transpose_backward_weight

# NB: input is special cased in a way I don't quite understand
- func: cudnn_grid_sampler(Tensor self, Tensor grid) -> Tensor output
  use_c10_dispatcher: True
  dispatch:
    CUDA: cudnn_grid_sampler_forward

- func: cudnn_grid_sampler_backward(Tensor self, Tensor grid, Tensor grad_output) -> (Tensor grad_self, Tensor grad_grid)
  use_c10_dispatcher: True
  dispatch:
    CUDA: cudnn_grid_sampler_backward

- func: cumsum(Tensor self, int dim, *, ScalarType? dtype=None) -> Tensor
  variants: function, method

- func: cumsum.out(Tensor self, int dim, *, ScalarType? dtype=None, Tensor(a!) out) -> Tensor(a!)

- func: cumprod(Tensor self, int dim, *, ScalarType? dtype=None) -> Tensor
  variants: function, method

- func: cumprod.out(Tensor self, int dim, *, ScalarType? dtype=None, Tensor(a!) out) -> Tensor(a!)

- func: ctc_loss.IntList(Tensor log_probs, Tensor targets, int[] input_lengths, int[] target_lengths, int blank=0, int reduction=Mean, bool zero_infinity=False) -> Tensor
  use_c10_dispatcher: True

# convenience function that converts to intlists for you
- func: ctc_loss.Tensor(Tensor log_probs, Tensor targets, Tensor input_lengths, Tensor target_lengths, int blank=0, int reduction=Mean, bool zero_infinity=False) -> Tensor
  use_c10_dispatcher: True

- func: _ctc_loss(Tensor log_probs, Tensor targets, int[] input_lengths, int[] target_lengths, int blank=0, bool zero_infinity=False) -> (Tensor, Tensor)
  use_c10_dispatcher: True
  dispatch:
    CPU:  ctc_loss_cpu
    CUDA: ctc_loss_gpu

- func: _ctc_loss_backward(Tensor grad, Tensor log_probs, Tensor targets, int[] input_lengths, int[] target_lengths, Tensor neg_log_likelihood, Tensor log_alpha, int blank, bool zero_infinity=False) -> Tensor
  use_c10_dispatcher: True
  dispatch:
    CPU: ctc_loss_backward_cpu
    CUDA: ctc_loss_backward_gpu

- func: det(Tensor self) -> Tensor
  use_c10_dispatcher: True
  variants: function, method

- func: diag_embed(Tensor self, int offset=0, int dim1=-2, int dim2=-1) -> Tensor
  use_c10_dispatcher: True
  variants: function, method

- func: diagflat(Tensor self, int offset=0) -> Tensor
  use_c10_dispatcher: True
  variants: function, method

- func: diagonal(Tensor(a) self, int offset=0, int dim1=0, int dim2=1) -> Tensor(a)
  use_c10_dispatcher: True
  variants: function, method

- func: fill_diagonal_(Tensor(a!) self, Scalar fill_value, bool wrap=False) -> Tensor(a!)
  use_c10_dispatcher: True
  variants: method

- func: div.Tensor(Tensor self, Tensor other) -> Tensor
  use_c10_dispatcher: True
  variants: function, method
<<<<<<< HEAD
  dispatch:
    CPU: div
    CUDA: div
    SparseCPU: div_sparse
    SparseCUDA: div_sparse
  named_guard: False
=======
  supports_named_tensor: True
>>>>>>> 99b9e92e

- func: div_.Tensor(Tensor(a!) self, Tensor other) -> Tensor(a!)
  use_c10_dispatcher: True
  variants: method
<<<<<<< HEAD
  dispatch:
    CPU: div_
    CUDA: div_
    SparseCPU: div_sparse_
    SparseCUDA: div_sparse_
  named_guard: False

- func: div.out(Tensor self, Tensor other, *, Tensor(a!) out) -> Tensor(a!)
  dispatch:
    CPU: div_out
    CUDA: div_out
    SparseCPU: div_out_sparse_zerodim
    SparseCUDA: div_out_sparse_zerodim
  named_guard: False
=======
  supports_named_tensor: True

- func: div.out(Tensor self, Tensor other, *, Tensor(a!) out) -> Tensor(a!)
  supports_named_tensor: True
>>>>>>> 99b9e92e

# For C++ only, until we have conversion from C++ numbers to Tensor
- func: div.Scalar(Tensor self, Scalar other) -> Tensor
  use_c10_dispatcher: True
  variants: function, method
  supports_named_tensor: True

- func: div_.Scalar(Tensor(a!) self, Scalar other) -> Tensor(a!)
  use_c10_dispatcher: True
  variants: method
  supports_named_tensor: True

- func: dot(Tensor self, Tensor tensor) -> Tensor
  use_c10_dispatcher: True
  variants: function, method
  dispatch:
    CPU: legacy::cpu::_th_dot
    CUDA: legacy::cuda::_th_dot
  supports_named_tensor: True

- func: dot.out(Tensor self, Tensor tensor, *, Tensor(a!) out) -> Tensor(a!)
  supports_named_tensor: True

- func: einsum(str equation, Tensor[] tensors) -> Tensor
  use_c10_dispatcher: True

- func: embedding(Tensor weight, Tensor indices, int padding_idx=-1, bool scale_grad_by_freq=False, bool sparse=False) -> Tensor
  use_c10_dispatcher: True

- func: embedding_backward(Tensor grad, Tensor indices, int num_weights, int padding_idx, bool scale_grad_by_freq, bool sparse) -> Tensor
  use_c10_dispatcher: True

- func: embedding_dense_backward(Tensor grad_output, Tensor indices, int num_weights, int padding_idx, bool scale_grad_by_freq) -> Tensor
  use_c10_dispatcher: True
  dispatch:
    CPU: embedding_dense_backward_cpu
    CUDA: embedding_dense_backward_cuda

- func: embedding_renorm_(Tensor(a!) self, Tensor indices, float max_norm, float norm_type) -> Tensor(a!)
  use_c10_dispatcher: True
  dispatch:
    CPU: embedding_renorm_cpu_
    CUDA: embedding_renorm_cuda_

- func: embedding_sparse_backward(Tensor grad, Tensor indices, int num_weights, int padding_idx, bool scale_grad_by_freq) -> Tensor
  use_c10_dispatcher: True

# NOTE [ embedding_bag Native Functions ]
# The `_embedding_bag.*` variants assume that input tensors except for `weight`,
# e.g. `indices` and `offsets` (and `offset2bag`), are contiguous.
# We really only need to enforce this for `_embedding_bag` (the forward) because
# the backward inputs are the same as forward ones.
# The above `embedding_bag` wrapper is created to achieve this, e.g.,
# applying indices = indices.contiguous().
# The backward functions apply a check that these input tensors are contiguous.

- func: embedding_bag(Tensor weight, Tensor indices, Tensor offsets, bool scale_grad_by_freq=False, int mode=0, bool sparse=False, Tensor? per_sample_weights=None) -> (Tensor, Tensor, Tensor, Tensor)

- func: _embedding_bag(Tensor weight, Tensor indices, Tensor offsets, bool scale_grad_by_freq=False, int mode=0, bool sparse=False, Tensor? per_sample_weights=None) -> (Tensor, Tensor, Tensor, Tensor)
  dispatch:
    CPU: _embedding_bag_cpu
    CUDA: _embedding_bag_cuda

- func: _embedding_bag_backward(Tensor grad, Tensor indices, Tensor offsets, Tensor offset2bag, Tensor bag_size, Tensor maximum_indices, int num_weights, bool scale_grad_by_freq, int mode, bool sparse, Tensor? per_sample_weights) -> Tensor

- func: _embedding_bag_sparse_backward(Tensor grad, Tensor indices, Tensor offsets, Tensor offset2bag, Tensor bag_size, int num_weights, bool scale_grad_by_freq, int mode, Tensor? per_sample_weights) -> Tensor

- func: _embedding_bag_dense_backward(Tensor grad, Tensor indices, Tensor offsets, Tensor offset2bag, Tensor bag_size, Tensor maximum_indices, int num_weights, bool scale_grad_by_freq, int mode, Tensor? per_sample_weights) -> Tensor
  dispatch:
    CPU: _embedding_bag_dense_backward_cpu
    CUDA: _embedding_bag_dense_backward_cuda

- func: _embedding_bag_per_sample_weights_backward(Tensor grad, Tensor weight, Tensor indices, Tensor offsets, Tensor offset2bag, int mode) -> Tensor
  use_c10_dispatcher: True
  dispatch:
    CPU: _embedding_bag_per_sample_weights_backward_cpu
    CUDA: _embedding_bag_per_sample_weights_backward_cuda

- func: empty.names(int[] size, *, Dimname[]? names, ScalarType? dtype=None, Layout? layout=None, Device? device=None, bool? pin_memory=None, MemoryFormat? memory_format=None) -> Tensor
  device_guard: False

- func: empty.memory_format(int[] size, *, ScalarType? dtype=None, Layout? layout=None, Device? device=None, bool? pin_memory=None, MemoryFormat? memory_format=None) -> Tensor
  dispatch:
    CPU: empty_cpu
    CUDA: empty_cuda
    MkldnnCPU: empty_mkldnn
    SparseCPU: empty_sparse
    SparseCUDA: empty_sparse

- func: new_empty(Tensor self, int[] size, *, ScalarType? dtype=None, Layout? layout=None, Device? device=None, bool? pin_memory=None) -> Tensor
  variants: method

- func: new_full(Tensor self, int[] size, Scalar fill_value, *, ScalarType? dtype=None, Layout? layout=None, Device? device=None, bool? pin_memory=None) -> Tensor
  variants: method

- func: _empty_affine_quantized(int[] size, *, ScalarType? dtype=None, Layout? layout=None, Device? device=None, bool? pin_memory=None, float scale=1, int zero_point=0, MemoryFormat? memory_format=contiguous_format) -> Tensor
  dispatch:
    QuantizedCPU: empty_affine_quantized_cpu

- func: _empty_per_channel_affine_quantized_like(Tensor self, Tensor zero_points, int[] size, int[] axis, *, ScalarType? dtype=None, Layout? layout=None, Device? device=None, bool? pin_memory=None, MemoryFormat? memory_format=contiguous_format) -> Tensor
  dispatch:
    QuantizedCPU: empty_per_channel_affine_quantized_cpu

- func: resize_(Tensor(a!) self, int[] size) -> Tensor(a!)
  use_c10_dispatcher: True
  variants: method
  device_guard: False
  dispatch:
    CPU: resize_cpu_
    CUDA: resize_cuda_

- func: empty.out(int[] size, *, MemoryFormat? memory_format=None, Tensor(a!) out) -> Tensor(a!)
  device_guard: False

- func: empty_like(Tensor self) -> Tensor
  use_c10_dispatcher: True
  device_guard: False
  supports_named_tensor: True

- func: empty_like.dtype(Tensor self, *, ScalarType dtype, Layout layout, Device device, bool pin_memory=False, MemoryFormat? memory_format=contiguous_format) -> Tensor
  device_guard: False
  supports_named_tensor: True

- func: empty_strided(int[] size, int[] stride, *, ScalarType? dtype=None, Layout? layout=None, Device? device=None, bool? pin_memory=None) -> Tensor
  dispatch:
    CPU: empty_strided_cpu
    CUDA: empty_strided_cuda

- func: erf(Tensor self) -> Tensor
  use_c10_dispatcher: True
  supports_named_tensor: True
  variants: function, method

- func: erf_(Tensor(a!) self) -> Tensor(a!)
  use_c10_dispatcher: True
  supports_named_tensor: True
  variants: function, method
  dispatch:
    CPU: _erf__cpu
    CUDA: _erf__cuda

- func: erf.out(Tensor self, *, Tensor(a!) out) -> Tensor(a!)
  supports_named_tensor: True
  dispatch:
    CPU: _erf_out_cpu
    CUDA: _erf_out_cuda

- func: erfc(Tensor self) -> Tensor
  use_c10_dispatcher: True
  supports_named_tensor: True
  variants: function, method

- func: erfc_(Tensor(a!) self) -> Tensor(a!)
  use_c10_dispatcher: True
  supports_named_tensor: True
  variants: function, method
  dispatch:
    CPU: _erfc__cpu
    CUDA: _erfc__cuda

- func: erfc.out(Tensor self, *, Tensor(a!) out) -> Tensor(a!)
  supports_named_tensor: True
  dispatch:
    CPU: _erfc_out_cpu
    CUDA: _erfc_out_cuda

- func: exp(Tensor self) -> Tensor
  use_c10_dispatcher: True
  supports_named_tensor: True
  variants: function, method

- func: exp_(Tensor(a!) self) -> Tensor(a!)
  use_c10_dispatcher: True
  supports_named_tensor: True
  variants: function, method
  dispatch:
    CPU: _exp__cpu
    CUDA: _exp__cuda

- func: exp.out(Tensor self, *, Tensor(a!) out) -> Tensor(a!)
  supports_named_tensor: True
  dispatch:
    CPU: _exp_out_cpu
    CUDA: _exp_out_cuda

- func: expm1(Tensor self) -> Tensor
  use_c10_dispatcher: True
  supports_named_tensor: True
  variants: function, method

- func: expm1_(Tensor(a!) self) -> Tensor(a!)
  use_c10_dispatcher: True
  supports_named_tensor: True
  variants: function, method
  dispatch:
    CPU: _expm1__cpu
    CUDA: _expm1__cuda

- func: expm1.out(Tensor self, *, Tensor(a!) out) -> Tensor(a!)
  supports_named_tensor: True
  dispatch:
    CPU: _expm1_out_cpu
    CUDA: _expm1_out_cuda

- func: expand(Tensor(a) self, int[] size, *, bool implicit=False) -> Tensor(a)
  use_c10_dispatcher: True
  variants: method  # This is method-only to match the previous tensor API. In the future we could make this a function too.
  device_guard: False
  supports_named_tensor: True

- func: expand_as(Tensor self, Tensor other) -> Tensor
  use_c10_dispatcher: True
  variants: method  # This is method-only to match the previous tensor API. In the future we could make this a function too.
  device_guard: False

- func: eye(int n, *, ScalarType? dtype=None, Layout? layout=None, Device? device=None, bool? pin_memory=None) -> Tensor

- func: eye.m(int n, int m, *, ScalarType? dtype=None, Layout? layout=None, Device? device=None, bool? pin_memory=None) -> Tensor

- func: eye.out(int n, *, Tensor(a!) out) -> Tensor(a!)
  dispatch:
    CPU: eye_out_cpu
    CUDA: eye_out_cuda

- func: eye.m_out(int n, int m, *, Tensor(a!) out) -> Tensor(a!)
  dispatch:
    CPU: eye_out_cpu
    CUDA: eye_out_cuda

- func: flatten.using_ints(Tensor self, int start_dim=0, int end_dim=-1) -> Tensor
  use_c10_dispatcher: True
  variants: function, method
  supports_named_tensor: True

- func: flatten.named_out_dim(Tensor self, int start_dim, int end_dim, Dimname out_dim) -> Tensor
  variants: function, method
  supports_named_tensor: True

- func: flatten.using_names(Tensor self, Dimname start_dim, Dimname end_dim, Dimname out_dim) -> Tensor
  variants: function, method
  supports_named_tensor: True

- func: flatten.DimnameList(Tensor self, DimnameList dims, Dimname out_dim) -> Tensor
  variants: function, method
  supports_named_tensor: True

- func: fill_.Scalar(Tensor(a!) self, Scalar value) -> Tensor(a!)
  use_c10_dispatcher: True
  supports_named_tensor: True
  variants: function, method

- func: fill_.Tensor(Tensor(a!) self, Tensor value) -> Tensor(a!)
  use_c10_dispatcher: True
  supports_named_tensor: True
  variants: function, method

- func: floor(Tensor self) -> Tensor
  use_c10_dispatcher: True
  supports_named_tensor: True
  variants: function, method

- func: floor_(Tensor(a!) self) -> Tensor(a!)
  use_c10_dispatcher: True
  supports_named_tensor: True
  variants: function, method
  dispatch:
    CPU: _floor__cpu
    CUDA: _floor__cuda

- func: floor.out(Tensor self, *, Tensor(a!) out) -> Tensor(a!)
  supports_named_tensor: True
  dispatch:
    CPU: _floor_out_cpu
    CUDA: _floor_out_cuda

- func: frac(Tensor self) -> Tensor
  use_c10_dispatcher: True
  supports_named_tensor: True
  variants: function, method

- func: frac_(Tensor(a!) self) -> Tensor(a!)
  use_c10_dispatcher: True
  supports_named_tensor: True
  variants: function, method
  dispatch:
    CPU: _frac__cpu
    CUDA: _frac__cuda

- func: frac.out(Tensor self, *, Tensor(a!) out) -> Tensor(a!)
  supports_named_tensor: True
  dispatch:
    CPU: _frac_out_cpu
    CUDA: _frac_out_cuda

- func: full.names(int[] size, Scalar fill_value, *, Dimname[]? names, ScalarType? dtype=None, Layout? layout=None, Device? device=None, bool? pin_memory=None) -> Tensor
  device_guard: False

- func: full(int[] size, Scalar fill_value, *, ScalarType? dtype=None, Layout? layout=None, Device? device=None, bool? pin_memory=None) -> Tensor

- func: full.out(int[] size, Scalar fill_value, *, Tensor(a!) out) -> Tensor(a!)

- func: full_like(Tensor self, Scalar fill_value) -> Tensor
  use_c10_dispatcher: True

- func: full_like.dtype(Tensor self, Scalar fill_value, *, ScalarType dtype, Layout layout, Device device, bool pin_memory=False) -> Tensor

- func: from_file(str filename, bool? shared=None, int? size=0, *, ScalarType? dtype=None, Layout? layout=None, Device? device=None, bool? pin_memory=None) -> Tensor
  dispatch:
    CPU: from_file

# NOTE [ grid_sampler Native Functions ]
# `grid_sampler` does all the shape checking and then dispatches to one of
# `cudnn_grid_sampler`, `grid_sampler_2d`, or `grid_sampler_3d`, each of which
# has the corresponding backward defined as native functions as well. Therefore,
# in these functions and their backwards, no more shape checking is done.
#
# Additionally, arguments `padding_mode` and `interpolation_mode` are cast to
# enums defined in `native/GridSampler.h`. `cudnn_grid_sampler` doesn't take in
# `interpolation_mode` because it only supports Bilinear interpolation mode.
# Nor does it take in `align_corners` because it only supports the mode
# `align_corners = True`.
- func: grid_sampler(Tensor input, Tensor grid, int interpolation_mode, int padding_mode, bool align_corners) -> Tensor
  use_c10_dispatcher: True

- func: grid_sampler_2d(Tensor input, Tensor grid, int interpolation_mode, int padding_mode, bool align_corners) -> Tensor
  use_c10_dispatcher: True
  dispatch:
    CPU: grid_sampler_2d_cpu
    CUDA: grid_sampler_2d_cuda

- func: grid_sampler_2d_backward(Tensor grad_output, Tensor input, Tensor grid, int interpolation_mode, int padding_mode, bool align_corners) -> (Tensor, Tensor)
  use_c10_dispatcher: True
  dispatch:
    CPU: grid_sampler_2d_backward_cpu
    CUDA: grid_sampler_2d_backward_cuda

- func: grid_sampler_3d(Tensor input, Tensor grid, int interpolation_mode, int padding_mode, bool align_corners) -> Tensor
  use_c10_dispatcher: True
  dispatch:
    CPU: grid_sampler_3d_cpu
    CUDA: grid_sampler_3d_cuda

- func: grid_sampler_3d_backward(Tensor grad_output, Tensor input, Tensor grid, int interpolation_mode, int padding_mode, bool align_corners) -> (Tensor, Tensor)
  use_c10_dispatcher: True
  dispatch:
    CPU: grid_sampler_3d_backward_cpu
    CUDA: grid_sampler_3d_backward_cuda

- func: hann_window(int window_length, *, ScalarType? dtype=None, Layout? layout=None, Device? device=None, bool? pin_memory=None) -> Tensor

- func: hann_window.periodic(int window_length, bool periodic, *, ScalarType? dtype=None, Layout? layout=None, Device? device=None, bool? pin_memory=None) -> Tensor

- func: hamming_window(int window_length, *, ScalarType? dtype=None, Layout? layout=None, Device? device=None, bool? pin_memory=None) -> Tensor

- func: hamming_window.periodic(int window_length, bool periodic, *, ScalarType? dtype=None, Layout? layout=None, Device? device=None, bool? pin_memory=None) -> Tensor

- func: hamming_window.periodic_alpha(int window_length, bool periodic, float alpha, *, ScalarType? dtype=None, Layout? layout=None, Device? device=None, bool? pin_memory=None) -> Tensor

- func: hamming_window.periodic_alpha_beta(int window_length, bool periodic, float alpha, float beta, *, ScalarType? dtype=None, Layout? layout=None, Device? device=None, bool? pin_memory=None) -> Tensor

- func: hinge_embedding_loss(Tensor self, Tensor target, float margin=1.0, int reduction=Mean) -> Tensor
  use_c10_dispatcher: True

- func: ger(Tensor self, Tensor vec2) -> Tensor
  use_c10_dispatcher: True
  variants: function, method
  dispatch:
    CPU: legacy::cpu::_th_ger
    CUDA: legacy::cuda::_th_ger

- func: ger.out(Tensor self, Tensor vec2, *, Tensor(a!) out) -> Tensor(a!)
  dispatch:
    CPU: legacy::cpu::_th_ger_out
    CUDA: legacy::cuda::_th_ger_out

- func: group_norm(Tensor input, int num_groups, Tensor? weight=None, Tensor? bias=None, float eps=1e-05, bool cudnn_enabled=True) -> Tensor

# FFT

- func: fft(Tensor self, int signal_ndim, bool normalized=False) -> Tensor
  use_c10_dispatcher: True
  variants: function, method

- func: ifft(Tensor self, int signal_ndim, bool normalized=False) -> Tensor
  use_c10_dispatcher: True
  variants: function, method

- func: rfft(Tensor self, int signal_ndim, bool normalized=False, bool onesided=True) -> Tensor
  use_c10_dispatcher: True
  variants: function, method

- func: irfft(Tensor self, int signal_ndim, bool normalized=False, bool onesided=True, int[] signal_sizes=[]) -> Tensor
  use_c10_dispatcher: True
  variants: function, method

- func: _fft_with_size(Tensor self, int signal_ndim, bool complex_input, bool complex_output, bool inverse, int[] checked_signal_sizes, bool normalized, bool onesided, int[] output_sizes) -> Tensor
  use_c10_dispatcher: True
  variants: function
  dispatch:
    CPU: _fft_mkl
    CUDA: _fft_cufft

- func: _cufft_get_plan_cache_size(int device_index) -> int
  use_c10_dispatcher: True

- func: _cufft_get_plan_cache_max_size(int device_index) -> int
  use_c10_dispatcher: True

- func: _cufft_set_plan_cache_max_size(int device_index, int max_size) -> void

- func: _cufft_clear_plan_cache(int device_index) -> void

- func: index.Tensor(Tensor self, Tensor?[] indices) -> Tensor
  variants: function, method
  # NB: This function is special-cased in tools/autograd/gen_variable_type.py

- func: index_copy_(Tensor(a!) self, int dim, Tensor index, Tensor source) -> Tensor(a!)
  use_c10_dispatcher: True
  variants: method

- func: index_copy(Tensor self, int dim, Tensor index, Tensor source) -> Tensor
  use_c10_dispatcher: True
  variants: function, method

- func: index_put_(Tensor(a!) self, Tensor?[] indices, Tensor values, bool accumulate=False) -> Tensor(a!)
  variants: function, method

- func: index_put(Tensor self, Tensor?[] indices, Tensor values, bool accumulate=False) -> Tensor
  variants: function, method

- func: _index_put_impl_(Tensor(a!) self, Tensor?[] indices, Tensor values, bool accumulate=False, bool unsafe=False) -> Tensor(a!)
  variants: function

- func: instance_norm(Tensor input, Tensor? weight, Tensor? bias, Tensor? running_mean, Tensor? running_var, bool use_input_stats, float momentum, float eps, bool cudnn_enabled) -> Tensor
  variants: function

- func: inverse(Tensor self) -> Tensor
  use_c10_dispatcher: True
  variants: function, method

- func: inverse.out(Tensor self, *, Tensor(a!) out) -> Tensor(a!)

- func: _inverse_helper(Tensor self) -> Tensor
  use_c10_dispatcher: True
  variants: function
  dispatch:
    CPU: _inverse_helper_cpu
    CUDA: _inverse_helper_cuda

- func: isclose(Tensor self, Tensor other, float rtol=1e-05, float atol=1e-08, bool equal_nan=False) -> Tensor
  use_c10_dispatcher: True
  variants: function, method

- func: isnan(Tensor self) -> Tensor
  use_c10_dispatcher: True
  variants: function
  device_guard: False

- func: is_distributed(Tensor self) -> bool
  use_c10_dispatcher: True
  variants: function, method
  device_guard: False

- func: is_floating_point(Tensor self) -> bool
  use_c10_dispatcher: True
  variants: function, method
  device_guard: False
  supports_named_tensor: True

- func: is_complex(Tensor self) -> bool
  use_c10_dispatcher: True
  variants: function, method
  device_guard: False
  supports_named_tensor: True

- func: is_nonzero(Tensor self) -> bool
  use_c10_dispatcher: True
  variants: function, method
  device_guard: False
  supports_named_tensor: True

- func: is_same_size(Tensor self, Tensor other) -> bool
  use_c10_dispatcher: True
  variants: function, method
  device_guard: False
  supports_named_tensor: True

- func: is_signed(Tensor self) -> bool
  use_c10_dispatcher: True
  variants: function, method
  device_guard: False
  supports_named_tensor: True

- func: kl_div(Tensor self, Tensor target, int reduction=Mean) -> Tensor
  use_c10_dispatcher: True

- func: kl_div_backward(Tensor grad_output, Tensor self, Tensor target, int reduction=Mean) -> Tensor
  use_c10_dispatcher: True
  dispatch:
    CPU: kl_div_backward_cpu
    CUDA: kl_div_backward_cuda

- func: kthvalue(Tensor self, int k, int dim=-1, bool keepdim=False) -> (Tensor values, Tensor indices)
  use_c10_dispatcher: True
  variants: function, method

- func: kthvalue.values(Tensor self, int k, int dim=-1, bool keepdim=False, *, Tensor(a!) values, Tensor(b!) indices) -> (Tensor(a!) values, Tensor(b!) indices)
  dispatch:
    CPU: kthvalue_out_cpu
    CUDA: kthvalue_out_cuda

- func: layer_norm(Tensor input, int[] normalized_shape, Tensor? weight=None, Tensor? bias=None, float eps=1e-05, bool cudnn_enable=True) -> Tensor

- func: native_layer_norm(Tensor input, Tensor? weight, Tensor? bias, int M, int N, float eps) -> (Tensor, Tensor, Tensor)
  dispatch:
    CPU: layer_norm_cpu

- func: native_layer_norm_backward(Tensor grad_out, Tensor input, Tensor mean, Tensor rstd, Tensor? weight, int M, int N, bool[3] output_mask) -> (Tensor, Tensor, Tensor)
  dispatch:
    CPU: layer_norm_backward_cpu

- func: native_layer_norm_double_backward(Tensor? ggI, Tensor? ggW, Tensor? ggb, Tensor gO, Tensor input, Tensor mean, Tensor rstd, Tensor? weight, int M, int N, bool[3] output_mask) -> (Tensor, Tensor, Tensor)
  dispatch:
    CPU: layer_norm_double_backward_cpu

- func: linear(Tensor input, Tensor weight, Tensor? bias=None) -> Tensor
  python_module: nn

- func: mkldnn_linear(Tensor input, Tensor weight, Tensor? bias=None) -> Tensor
  python_module: nn
  dispatch:
    MkldnnCPU: mkldnn_linear

- func: fbgemm_linear_int8_weight_fp32_activation(Tensor input, Tensor weight, Tensor packed, Tensor col_offsets, Scalar weight_scale, Scalar weight_zero_point, Tensor bias) -> Tensor
  use_c10_dispatcher: True

- func: fbgemm_linear_int8_weight(Tensor input, Tensor weight, Tensor packed, Tensor col_offsets, Scalar weight_scale, Scalar weight_zero_point, Tensor bias) -> Tensor
  use_c10_dispatcher: True

- func: fbgemm_linear_quantize_weight(Tensor input) -> (Tensor, Tensor, float, int)
  use_c10_dispatcher: True

- func: fbgemm_pack_gemm_matrix_fp16(Tensor input) -> Tensor
  use_c10_dispatcher: True

- func: fbgemm_linear_fp16_weight_fp32_activation(Tensor input, Tensor packed_weight, Tensor bias) -> Tensor
  use_c10_dispatcher: True

- func: fbgemm_linear_fp16_weight(Tensor input, Tensor packed_weight, Tensor bias) -> Tensor
  use_c10_dispatcher: True

- func: fbgemm_pack_quantized_matrix(Tensor input) -> Tensor
  use_c10_dispatcher: True

- func: fbgemm_pack_quantized_matrix.KN(Tensor input, int K, int N) -> Tensor
  use_c10_dispatcher: True

- func: fbgemm_is_cpu_supported() -> bool
  use_c10_dispatcher: True

- func: linspace(Scalar start, Scalar end, int steps=100, *, ScalarType? dtype=None, Layout? layout=None, Device? device=None, bool? pin_memory=None) -> Tensor

- func: linspace.out(Scalar start, Scalar end, int steps=100, *, Tensor(a!) out) -> Tensor(a!)
  dispatch:
    CPU: linspace_cpu_out
    CUDA: linspace_cuda_out

- func: log(Tensor self) -> Tensor
  use_c10_dispatcher: True
  supports_named_tensor: True
  variants: function, method

- func: log_(Tensor(a!) self) -> Tensor(a!)
  use_c10_dispatcher: True
  supports_named_tensor: True
  variants: function, method
  dispatch:
    CPU: _log__cpu
    CUDA: _log__cuda

- func: log.out(Tensor self, *, Tensor(a!) out) -> Tensor(a!)
  supports_named_tensor: True
  dispatch:
    CPU: _log_out_cpu
    CUDA: _log_out_cuda

- func: log10(Tensor self) -> Tensor
  use_c10_dispatcher: True
  supports_named_tensor: True
  variants: function, method

- func: log10_(Tensor(a!) self) -> Tensor(a!)
  use_c10_dispatcher: True
  supports_named_tensor: True
  variants: function, method
  dispatch:
    CPU: _log10__cpu
    CUDA: _log10__cuda

- func: log10.out(Tensor self, *, Tensor(a!) out) -> Tensor(a!)
  supports_named_tensor: True
  dispatch:
    CPU: _log10_out_cpu
    CUDA: _log10_out_cuda

- func: log1p(Tensor self) -> Tensor
  use_c10_dispatcher: True
  supports_named_tensor: True
  variants: function, method

- func: log1p_(Tensor(a!) self) -> Tensor(a!)
  use_c10_dispatcher: True
  supports_named_tensor: True
  variants: function, method
  dispatch:
    CPU: _log1p__cpu
    CUDA: _log1p__cuda
    SparseCPU: log1p_sparse_
    SparseCUDA: log1p_sparse_

- func: log1p.out(Tensor self, *, Tensor(a!) out) -> Tensor(a!)
  supports_named_tensor: True
  dispatch:
    CPU: _log1p_out_cpu
    CUDA: _log1p_out_cuda
    SparseCPU: log1p_out_sparse
    SparseCUDA: log1p_out_sparse

- func: log2(Tensor self) -> Tensor
  use_c10_dispatcher: True
  supports_named_tensor: True
  variants: function, method

- func: log2_(Tensor(a!) self) -> Tensor(a!)
  use_c10_dispatcher: True
  supports_named_tensor: True
  variants: function, method
  dispatch:
    CPU: _log2__cpu
    CUDA: _log2__cuda

- func: log2.out(Tensor self, *, Tensor(a!) out) -> Tensor(a!)
  supports_named_tensor: True
  dispatch:
    CPU: _log2_out_cpu
    CUDA: _log2_out_cuda

- func: logdet(Tensor self) -> Tensor
  use_c10_dispatcher: True
  variants: function, method

- func: logspace(Scalar start, Scalar end, int steps=100, float base=10.0, *, ScalarType? dtype=None, Layout? layout=None, Device? device=None, bool? pin_memory=None) -> Tensor

- func: logspace.out(Scalar start, Scalar end, int steps=100, float base=10.0, *, Tensor(a!) out) -> Tensor(a!)
  dispatch:
    CPU: logspace_cpu_out
    CUDA: logspace_cuda_out

# log_softmax allows positional dtype, unlike most operators, because kwonly is BC-breaking when loading jit models.
- func: log_softmax(Tensor self, int dim, ScalarType? dtype=None) -> Tensor
  variants: function, method
  supports_named_tensor: True

- func: log_softmax(Tensor self, Dimname dim, *, ScalarType? dtype=None) -> Tensor
  variants: function, method
  supports_named_tensor: True

- func: _log_softmax(Tensor self, int dim, bool half_to_float) -> Tensor
  use_c10_dispatcher: True
  dispatch:
    CPU: log_softmax_cpu
    CUDA: log_softmax_cuda
  supports_named_tensor: True

- func: _log_softmax_backward_data(Tensor grad_output, Tensor output, int dim, Tensor self) -> Tensor
  use_c10_dispatcher: True
  dispatch:
    CPU: log_softmax_backward_cpu
    CUDA: log_softmax_backward_cuda

- func: logsumexp(Tensor self, int[1] dim, bool keepdim=False) -> Tensor
  use_c10_dispatcher: True
  variants: function, method

- func: logsumexp.out(Tensor self, int[1] dim, bool keepdim=False, *, Tensor(a!) out) -> Tensor(a!)

- func: logsumexp.names(Tensor self, Dimname[1] dim, bool keepdim=False) -> Tensor
  variants: function, method

- func: logsumexp.names_out(Tensor self, Dimname[1] dim, bool keepdim=False, *, Tensor(a!) out) -> Tensor(a!)

- func: margin_ranking_loss(Tensor input1, Tensor input2, Tensor target, float margin=0.0, int reduction=Mean) -> Tensor
  use_c10_dispatcher: True

- func: matmul(Tensor self, Tensor other) -> Tensor
  use_c10_dispatcher: True
  variants: function, method
  supports_named_tensor: True

- func: matmul.out(Tensor self, Tensor other, *, Tensor(a!) out) -> Tensor(a!)
  supports_named_tensor: True

- func: matrix_rank.tol(Tensor self, float tol, bool symmetric=False) -> Tensor
  use_c10_dispatcher: True

- func: matrix_rank(Tensor self, bool symmetric=False) -> Tensor
  use_c10_dispatcher: True

- func: matrix_power(Tensor self, int n) -> Tensor
  use_c10_dispatcher: True
  variants: function, method

- func: max.dim(Tensor self, int dim, bool keepdim=False) -> (Tensor values, Tensor indices)
  use_c10_dispatcher: True
  variants: function, method

- func: max.dim_max(Tensor self, int dim, bool keepdim=False, *, Tensor(a!) max, Tensor(b!) max_values) -> (Tensor(a!) values, Tensor(b!) indices)

- func: max_values(Tensor self, int[1] dim, bool keepdim=False) -> Tensor
  use_c10_dispatcher: True
  variants: function, method

- func: max.names_dim(Tensor self, Dimname dim, bool keepdim=False) -> (Tensor values, Tensor indices)
  variants: function, method

- func: max.names_dim_max(Tensor self, Dimname dim, bool keepdim=False, *, Tensor(a!) max, Tensor(b!) max_values) -> (Tensor(a!) values, Tensor(b!) indices)

- func: max_values.names(Tensor self, Dimname[1] dim, bool keepdim=False) -> Tensor
  variants: function, method

# Return: (Tensor output, Tensor indices)
- func: max_pool1d_with_indices(Tensor self, int[1] kernel_size, int[1] stride=[], int[1] padding=0, int[1] dilation=1, bool ceil_mode=False) -> (Tensor, Tensor)
  use_c10_dispatcher: True

- func: max_pool1d(Tensor self, int[1] kernel_size, int[1] stride=[], int[1] padding=0, int[1] dilation=1, bool ceil_mode=False) -> Tensor
  use_c10_dispatcher: True

- func: max_pool2d(Tensor self, int[2] kernel_size, int[2] stride=[], int[2] padding=0, int[2] dilation=1, bool ceil_mode=False) -> Tensor
  use_c10_dispatcher: True

- func: mkldnn_max_pool2d(Tensor self, int[2] kernel_size, int[2] stride=[], int[2] padding=0, int[2] dilation=1, bool ceil_mode=False) -> Tensor
  use_c10_dispatcher: True
  requires_tensor: True
  dispatch:
    MkldnnCPU: mkldnn_max_pool2d

- func: quantized_max_pool2d(Tensor self, int[2] kernel_size, int[2] stride=[], int[2] padding=0, int[2] dilation=1) -> Tensor
  use_c10_dispatcher: True
  requires_tensor: True
  dispatch:
    QuantizedCPU: quantized_max_pool2d

- func: max_pool3d(Tensor self, int[3] kernel_size, int[3] stride=[], int[3] padding=0, int[3] dilation=1, bool ceil_mode=False) -> Tensor
  use_c10_dispatcher: True

- func: mean(Tensor self, *, ScalarType? dtype=None) -> Tensor
  variants: function, method
  supports_named_tensor: True

- func: mean.dim(Tensor self, int[1] dim, bool keepdim=False, *, ScalarType? dtype=None) -> Tensor
  variants: function, method
  supports_named_tensor: True

- func: mean.out(Tensor self, int[1] dim, bool keepdim=False, *, ScalarType? dtype=None, Tensor(a!) out) -> Tensor(a!)
  supports_named_tensor: True

- func: mean.names_dim(Tensor self, Dimname[1] dim, bool keepdim=False, *, ScalarType? dtype=None) -> Tensor
  variants: function, method
  supports_named_tensor: True

- func: mean.names_out(Tensor self, Dimname[1] dim, bool keepdim=False, *, ScalarType? dtype=None, Tensor(a!) out) -> Tensor(a!)
  supports_named_tensor: True

- func: median.dim(Tensor self, int dim, bool keepdim=False) -> (Tensor values, Tensor indices)
  use_c10_dispatcher: True
  variants: function, method

- func: median.dim_values(Tensor self, int dim, bool keepdim=False, *, Tensor(a!) values, Tensor(b!) indices) -> (Tensor(a!) values, Tensor(b!) indices)

- func: median.names_dim(Tensor self, Dimname dim, bool keepdim=False) -> (Tensor values, Tensor indices)
  variants: function, method

- func: median.names_dim_values(Tensor self, Dimname dim, bool keepdim=False, *, Tensor(a!) values, Tensor(b!) indices) -> (Tensor(a!) values, Tensor(b!) indices)

- func: min.dim(Tensor self, int dim, bool keepdim=False) -> (Tensor values, Tensor indices)
  use_c10_dispatcher: True
  variants: function, method

- func: min.dim_min(Tensor self, int dim, bool keepdim=False, *, Tensor(a!) min, Tensor(b!) min_indices) -> (Tensor(a!) values, Tensor(b!) indices)

- func: min_values(Tensor self, int[1] dim, bool keepdim=False) -> Tensor
  use_c10_dispatcher: True
  variants: function, method

- func: min.names_dim(Tensor self, Dimname dim, bool keepdim=False) -> (Tensor values, Tensor indices)
  variants: function, method

- func: min.names_dim_min(Tensor self, Dimname dim, bool keepdim=False, *, Tensor(a!) min, Tensor(b!) min_indices) -> (Tensor(a!) values, Tensor(b!) indices)

- func: min_values.names(Tensor self, Dimname[1] dim, bool keepdim=False) -> Tensor
  variants: function, method

- func: mkldnn_convolution(Tensor self, Tensor weight, Tensor? bias, int[] padding, int[] stride, int[] dilation, int groups) -> Tensor

- func: mkldnn_convolution_backward_input(int[] self_size, Tensor grad_output, Tensor weight, int[] padding, int[] stride, int[] dilation, int groups, bool bias_defined) -> Tensor
  use_c10_dispatcher: True

- func: mkldnn_convolution_backward_weights(int[] weight_size, Tensor grad_output, Tensor self, int[] padding, int[] stride, int[] dilation, int groups, bool bias_defined) -> (Tensor, Tensor)
  use_c10_dispatcher: True

- func: mkldnn_convolution_backward(Tensor self, Tensor grad_output, Tensor weight, int[] padding, int[] stride, int[] dilation, int groups, bool[3] output_mask) -> (Tensor, Tensor, Tensor)
  use_c10_dispatcher: True

- func: miopen_batch_norm(Tensor input, Tensor weight, Tensor? bias, Tensor? running_mean, Tensor? running_var, bool training, float exponential_average_factor, float epsilon) -> (Tensor, Tensor, Tensor)
  dispatch:
    CUDA: miopen_batch_norm

- func: miopen_batch_norm_backward(Tensor input, Tensor grad_output, Tensor weight, Tensor? running_mean, Tensor? running_var, Tensor? save_mean, Tensor? save_var, float epsilon) -> (Tensor, Tensor, Tensor)
  dispatch:
    CUDA: miopen_batch_norm_backward

- func: miopen_convolution(Tensor self, Tensor weight, Tensor? bias, int[] padding, int[] stride, int[] dilation, int groups, bool benchmark, bool deterministic) -> Tensor
  dispatch:
    CUDA: miopen_convolution

- func: miopen_convolution_backward_input(int[] self_size, Tensor grad_output, Tensor weight, int[] padding, int[] stride, int[] dilation, int groups, bool benchmark, bool deterministic) -> Tensor
  use_c10_dispatcher: True
  dispatch:
    CUDA: miopen_convolution_backward_input

- func: miopen_convolution_backward(Tensor self, Tensor grad_output, Tensor weight, int[] padding, int[] stride, int[] dilation, int groups, bool benchmark, bool deterministic, bool[3] output_mask) -> (Tensor, Tensor, Tensor)
  use_c10_dispatcher: True
  dispatch:
    CUDA: miopen_convolution_backward

- func: miopen_convolution_backward_bias(Tensor grad_output) -> Tensor
  use_c10_dispatcher: True
  dispatch:
    CUDA: miopen_convolution_backward_bias

- func: miopen_convolution_backward_weight(int[] weight_size, Tensor grad_output, Tensor self, int[] padding, int[] stride, int[] dilation, int groups, bool benchmark, bool deterministic) -> Tensor
  use_c10_dispatcher: True
  dispatch:
    CUDA: miopen_convolution_backward_weight

- func: miopen_convolution_transpose(Tensor self, Tensor weight, Tensor? bias, int[] padding, int[] output_padding, int[] stride, int[] dilation, int groups, bool benchmark, bool deterministic) -> Tensor
  dispatch:
    CUDA: miopen_convolution_transpose

# NB: output_padding not strictly needed here, but it's helpful for the float
# backwards
- func: miopen_convolution_transpose_backward(Tensor self, Tensor grad_output, Tensor weight, int[] padding, int[] output_padding, int[] stride, int[] dilation, int groups, bool benchmark, bool deterministic, bool[3] output_mask) -> (Tensor, Tensor, Tensor)
  use_c10_dispatcher: True
  dispatch:
    CUDA: miopen_convolution_transpose_backward

- func: miopen_convolution_transpose_backward_input(Tensor grad_output, Tensor weight, int[] padding, int[] stride, int[] dilation, int groups, bool benchmark, bool deterministic) -> Tensor
  use_c10_dispatcher: True
  dispatch:
    CUDA: miopen_convolution_transpose_backward_input

- func: miopen_convolution_transpose_backward_weight(int[] weight_size, Tensor grad_output, Tensor self, int[] padding, int[] stride, int[] dilation, int groups, bool benchmark, bool deterministic) -> Tensor
  use_c10_dispatcher: True
  dispatch:
    CUDA: miopen_convolution_transpose_backward_weight

- func: miopen_depthwise_convolution(Tensor self, Tensor weight, Tensor? bias, int[] padding, int[] stride, int[] dilation, int groups, bool benchmark, bool deterministic) -> Tensor
  dispatch:
    CUDA: miopen_depthwise_convolution

- func: miopen_depthwise_convolution_backward_input(int[] self_size, Tensor grad_output, Tensor weight, int[] padding, int[] stride, int[] dilation, int groups, bool benchmark, bool deterministic) -> Tensor
  use_c10_dispatcher: True
  dispatch:
    CUDA: miopen_depthwise_convolution_backward_input

- func: miopen_depthwise_convolution_backward(Tensor self, Tensor grad_output, Tensor weight, int[] padding, int[] stride, int[] dilation, int groups, bool benchmark, bool deterministic, bool[3] output_mask) -> (Tensor, Tensor, Tensor)
  use_c10_dispatcher: True
  dispatch:
    CUDA: miopen_depthwise_convolution_backward

- func: miopen_depthwise_convolution_backward_weight(int[] weight_size, Tensor grad_output, Tensor self, int[] padding, int[] stride, int[] dilation, int groups, bool benchmark, bool deterministic) -> Tensor
  use_c10_dispatcher: True
  dispatch:
    CUDA: miopen_depthwise_convolution_backward_weight

- func: miopen_rnn(Tensor input, Tensor[] weight, int weight_stride0, Tensor hx, Tensor? cx, int mode, int hidden_size, int num_layers, bool batch_first, float dropout, bool train, bool bidirectional, int[] batch_sizes, Tensor? dropout_state) -> (Tensor, Tensor, Tensor, Tensor, Tensor)
  dispatch:
    CUDA: miopen_rnn

- func: miopen_rnn_backward(Tensor input, Tensor[] weight, int weight_stride0, Tensor weight_buf, Tensor hx, Tensor? cx, Tensor output, Tensor? grad_output, Tensor? grad_hy, Tensor? grad_cy, int mode, int hidden_size, int num_layers, bool batch_first, float dropout, bool train, bool bidirectional, int[] batch_sizes, Tensor? dropout_state, Tensor reserve, bool[4] output_mask) -> (Tensor, Tensor, Tensor, Tensor[])
  dispatch:
    CUDA: miopen_rnn_backward

- func: mm(Tensor self, Tensor mat2) -> Tensor
  use_c10_dispatcher: True
  variants: function, method
  dispatch:
    CPU: legacy::cpu::_th_mm
    CUDA: legacy::cuda::_th_mm
    SparseCPU: _sparse_mm
    SparseCUDA: _sparse_mm
  supports_named_tensor: True

- func: mm.out(Tensor self, Tensor mat2, *, Tensor(a!) out) -> Tensor(a!)
  dispatch:
    CPU: legacy::cpu::_th_mm_out
    CUDA: legacy::cuda::_th_mm_out
    SparseCPU: _sparse_mm_out
    SparseCUDA: _sparse_mm_out
  supports_named_tensor: True

- func: _sparse_mm(Tensor sparse, Tensor dense) -> Tensor
  use_c10_dispatcher: True

- func: mode(Tensor self, int dim=-1, bool keepdim=False) -> (Tensor values, Tensor indices)
  use_c10_dispatcher: True
  variants: function, method

- func: mode.values(Tensor self, int dim=-1, bool keepdim=False, *, Tensor(a!) values, Tensor(b!) indices) -> (Tensor(a!) values, Tensor(b!) indices)

- func: mul.Tensor(Tensor self, Tensor other) -> Tensor
  use_c10_dispatcher: True
  variants: function, method
  dispatch:
    CPU: mul
    CUDA: mul
    SparseCPU: mul_sparse
    SparseCUDA: mul_sparse
    MkldnnCPU: mkldnn_mul
  supports_named_tensor: True

- func: mul_.Tensor(Tensor(a!) self, Tensor other) -> Tensor(a!)
  use_c10_dispatcher: True
  variants: method
  dispatch:
    CPU: mul_
    CUDA: mul_
    SparseCPU: mul_sparse_
    SparseCUDA: mul_sparse_
    MkldnnCPU: mkldnn_mul_
  supports_named_tensor: True

- func: mul.out(Tensor self, Tensor other, *, Tensor(a!) out) -> Tensor(a!)
  dispatch:
    CPU: mul_out
    CUDA: mul_out
    SparseCPU: mul_out_sparse_cpu
    SparseCUDA: mul_out_sparse_cuda
    MkldnnCPU: mkldnn_mul_out
  supports_named_tensor: True

  # For C++ only, until we have conversion from C++ numbers to Tensor
- func: mul.Scalar(Tensor self, Scalar other) -> Tensor
  use_c10_dispatcher: True
  variants: function, method

- func: mul_.Scalar(Tensor(a!) self, Scalar other) -> Tensor(a!)
  use_c10_dispatcher: True
  variants: method

- func: mv(Tensor self, Tensor vec) -> Tensor
  use_c10_dispatcher: True
  variants: function, method
  dispatch:
    CPU: legacy::cpu::_th_mv
    CUDA: legacy::cuda::_th_mv
  supports_named_tensor: True

- func: mv.out(Tensor self, Tensor vec, *, Tensor(a!) out) -> Tensor(a!)
  dispatch:
    CPU: legacy::cpu::_th_mv_out
    CUDA: legacy::cuda::_th_mv_out
  supports_named_tensor: True

- func: mvlgamma(Tensor self, int p) -> Tensor
  use_c10_dispatcher: True
  variants: function, method

- func: mvlgamma_(Tensor(a!) self, int p) -> Tensor(a!)
  use_c10_dispatcher: True
  variants: method

- func: narrow_copy(Tensor self, int dim, int start, int length) -> Tensor
  use_c10_dispatcher: True
  variants: method
  dispatch:
    CPU: narrow_copy_dense
    CUDA: narrow_copy_dense
    SparseCPU: narrow_copy_sparse
    SparseCUDA: narrow_copy_sparse

- func: narrow(Tensor(a) self, int dim, int start, int length) -> Tensor(a)
  use_c10_dispatcher: True
  variants: function, method
  device_guard: False
  supports_named_tensor: True

- func: native_batch_norm(Tensor input, Tensor? weight, Tensor? bias, Tensor? running_mean, Tensor? running_var, bool training, float momentum, float eps) -> (Tensor, Tensor, Tensor)
  dispatch:
    CPU: batch_norm_cpu
    CUDA: batch_norm_cuda
    MkldnnCPU: mkldnn_batch_norm

- func: batch_norm_stats(Tensor input, float eps) -> (Tensor, Tensor)
  use_c10_dispatcher: True
  dispatch:
    CUDA: batch_norm_stats_cuda

- func: batch_norm_elemt(Tensor input, Tensor? weight, Tensor? bias, Tensor mean, Tensor invstd, float eps) -> Tensor
  dispatch:
    CUDA: batch_norm_elemt_cuda

# for backward compatibility
- func: batch_norm_gather_stats(Tensor input, Tensor mean, Tensor invstd, Tensor? running_mean, Tensor? running_var, float momentum, float eps, int count) -> (Tensor, Tensor)
  dispatch:
    CUDA: batch_norm_gather_stats_cuda

- func: batch_norm_gather_stats_with_counts(Tensor input, Tensor mean, Tensor invstd, Tensor? running_mean, Tensor? running_var, float momentum, float eps, int[] counts) -> (Tensor, Tensor)
  dispatch:
    CUDA: batch_norm_gather_stats_with_counts_cuda

- func: native_batch_norm_backward(Tensor grad_out, Tensor input, Tensor? weight, Tensor? running_mean, Tensor? running_var, Tensor? save_mean, Tensor? save_invstd, bool train, float eps, bool[3] output_mask) -> (Tensor, Tensor, Tensor)
  dispatch:
    CPU: batch_norm_backward_cpu
    CUDA: batch_norm_backward_cuda

- func: batch_norm_backward_reduce(Tensor grad_out, Tensor input, Tensor mean, Tensor invstd, Tensor? weight, bool input_g, bool weight_g, bool bias_g) -> (Tensor, Tensor, Tensor, Tensor)
  dispatch:
    CUDA: batch_norm_backward_reduce_cuda

- func: batch_norm_backward_elemt(Tensor grad_out, Tensor input, Tensor mean, Tensor invstd, Tensor? weight, Tensor mean_dy, Tensor mean_dy_xmu) -> Tensor
  dispatch:
    CUDA: batch_norm_backward_elemt_cuda

- func: batch_norm_update_stats(Tensor input, Tensor? running_mean, Tensor? running_var, float momentum) -> (Tensor, Tensor)
  dispatch:
    CPU: batch_norm_update_stats_cpu
    CUDA: batch_norm_update_stats_cuda

- func: _nnpack_available() -> bool
  use_c10_dispatcher: True

- func: _nnpack_spatial_convolution(Tensor input, Tensor weight, Tensor? bias, int[2] padding) -> Tensor
  variants: function

- func: _nnpack_spatial_convolution_backward(Tensor input, Tensor grad_output, Tensor weight, int[2] padding, bool[3] output_mask) -> (Tensor, Tensor, Tensor)
  use_c10_dispatcher: True
  variants: function

- func: _nnpack_spatial_convolution_backward_input(Tensor input, Tensor grad_output, Tensor weight, int[2] padding) -> Tensor
  use_c10_dispatcher: True
  variants: function

- func: _nnpack_spatial_convolution_backward_weight(Tensor input, int[] weightsize, Tensor grad_output, int[2] padding) -> Tensor
  use_c10_dispatcher: True
  variants: function

- func: ones.names(int[] size, *, Dimname[]? names, ScalarType? dtype=None, Layout? layout=None, Device? device=None, bool? pin_memory=None) -> Tensor
  device_guard: False

- func: ones(int[] size, *, ScalarType? dtype=None, Layout? layout=None, Device? device=None, bool? pin_memory=None) -> Tensor

- func: ones.out(int[] size, *, Tensor(a!) out) -> Tensor(a!)

- func: ones_like(Tensor self) -> Tensor
  use_c10_dispatcher: True

- func: ones_like.dtype(Tensor self, *, ScalarType dtype, Layout layout, Device device, bool pin_memory=False) -> Tensor

- func: pairwise_distance(Tensor x1, Tensor x2, float p=2, float eps=1e-06, bool keepdim=False) -> Tensor
  use_c10_dispatcher: True

- func: cdist(Tensor x1, Tensor x2, float p=2) -> Tensor
  use_c10_dispatcher: True

- func: _cdist_backward(Tensor grad, Tensor x1, Tensor x2, float p, Tensor cdist) -> Tensor
  use_c10_dispatcher: True

- func: pdist(Tensor self, float p=2) -> Tensor
  use_c10_dispatcher: True

- func: _pdist_forward(Tensor self, float p=2) -> Tensor
  use_c10_dispatcher: True

- func: _pdist_backward(Tensor grad, Tensor self, float p, Tensor pdist) -> Tensor
  use_c10_dispatcher: True

- func: cosine_similarity(Tensor x1, Tensor x2, int dim=1, float eps=1e-08) -> Tensor
  use_c10_dispatcher: True
  variants: function

- func: permute(Tensor(a) self, int[] dims) -> Tensor(a)
  use_c10_dispatcher: True
  variants: method  # This is method-only to match the previous tensor API. In the future we could make this a function too.

# Only exposed from C++ -- in Python,
# we expose it as an attribute `T`, not a function.
#
# I'd like to name this "T" in C++ too, but
# calling a native function "T" causes undefined
# behavior on Windows, for reasons I don't understand
# (maybe related to capital letter collation somehow...)
- func: numpy_T(Tensor(a) self) -> Tensor(a)
  use_c10_dispatcher: True
  variants: method

- func: pixel_shuffle(Tensor self, int upscale_factor) -> Tensor
  use_c10_dispatcher: True

- func: is_pinned(Tensor self) -> bool
  use_c10_dispatcher: True
  variants: method
  supports_named_tensor: True

- func: pin_memory(Tensor self) -> Tensor
  use_c10_dispatcher: True
  variants: method

- func: pinverse(Tensor self, float rcond=1e-15) -> Tensor
  use_c10_dispatcher: True
  variants: function, method

- func: poisson_nll_loss(Tensor input, Tensor target, bool log_input, bool full, float eps, int reduction) -> Tensor
  use_c10_dispatcher: True
  variants: function

- func: scalar_tensor(Scalar s, *, ScalarType? dtype=None, Layout? layout=None, Device? device=None, bool? pin_memory=None) -> Tensor

- func: rand.names(int[] size, *, Dimname[]? names, ScalarType? dtype=None, Layout? layout=None, Device? device=None, bool? pin_memory=None) -> Tensor
  device_guard: False

- func: rand.generator_with_names(int[] size, *, Generator? generator, Dimname[]? names, ScalarType? dtype=None, Layout? layout=None, Device? device=None, bool? pin_memory=None) -> Tensor
  device_guard: False

- func: rand(int[] size, *, ScalarType? dtype=None, Layout? layout=None, Device? device=None, bool? pin_memory=None) -> Tensor

- func: rand.generator(int[] size, *, Generator? generator, ScalarType? dtype=None, Layout? layout=None, Device? device=None, bool? pin_memory=None) -> Tensor

- func: rand.out(int[] size, *, Tensor(a!) out) -> Tensor(a!)

- func: rand.generator_out(int[] size, *, Generator? generator, Tensor(a!) out) -> Tensor(a!)

- func: rand_like(Tensor self) -> Tensor
  use_c10_dispatcher: True

- func: rand_like.dtype(Tensor self, *, ScalarType dtype, Layout layout, Device device, bool pin_memory=False) -> Tensor

- func: randint(int high, int[] size, *, ScalarType? dtype=None, Layout? layout=None, Device? device=None, bool? pin_memory=None) -> Tensor

- func: randint.generator(int high, int[] size, *, Generator? generator, ScalarType? dtype=None, Layout? layout=None, Device? device=None, bool? pin_memory=None) -> Tensor

- func: randint.low(int low, int high, int[] size, *, ScalarType? dtype=None, Layout? layout=None, Device? device=None, bool? pin_memory=None) -> Tensor

- func: randint.low_generator(int low, int high, int[] size, *, Generator? generator, ScalarType? dtype=None, Layout? layout=None, Device? device=None, bool? pin_memory=None) -> Tensor

- func: randint.out(int high, int[] size, *, Tensor(a!) out) -> Tensor(a!)

- func: randint.generator_out(int high, int[] size, *, Generator? generator, Tensor(a!) out) -> Tensor(a!)

- func: randint.low_out(int low, int high, int[] size, *, Tensor(a!) out) -> Tensor(a!)

- func: randint.low_generator_out(int low, int high, int[] size, *, Generator? generator, Tensor(a!) out) -> Tensor(a!)

- func: randint_like(Tensor self, int high) -> Tensor
  use_c10_dispatcher: True

- func: randint_like.low(Tensor self, int low, int high) -> Tensor
  use_c10_dispatcher: True

- func: randint_like.dtype(Tensor self, int high, *, ScalarType dtype, Layout layout, Device device, bool pin_memory=False) -> Tensor

- func: randint_like.low_dtype(Tensor self, int low, int high, *, ScalarType dtype, Layout layout, Device device, bool pin_memory=False) -> Tensor

- func: randn(int[] size, *, ScalarType? dtype=None, Layout? layout=None, Device? device=None, bool? pin_memory=None) -> Tensor

- func: randn.generator(int[] size, *, Generator? generator, ScalarType? dtype=None, Layout? layout=None, Device? device=None, bool? pin_memory=None) -> Tensor

- func: randn.names(int[] size, *, Dimname[]? names, ScalarType? dtype=None, Layout? layout=None, Device? device=None, bool? pin_memory=None) -> Tensor
  device_guard: False

- func: randn.generator_with_names(int[] size, *, Generator? generator, Dimname[]? names, ScalarType? dtype=None, Layout? layout=None, Device? device=None, bool? pin_memory=None) -> Tensor
  device_guard: False

- func: randn.out(int[] size, *, Tensor(a!) out) -> Tensor(a!)

- func: randn.generator_out(int[] size, *, Generator? generator, Tensor(a!) out) -> Tensor(a!)

- func: randn_like(Tensor self) -> Tensor
  use_c10_dispatcher: True

- func: randn_like.dtype(Tensor self, *, ScalarType dtype, Layout layout, Device device, bool pin_memory=False) -> Tensor

- func: randperm(int n, *, ScalarType? dtype=None, Layout? layout=None, Device? device=None, bool? pin_memory=None) -> Tensor

- func: randperm.generator(int n, *, Generator? generator, ScalarType? dtype=None, Layout? layout=None, Device? device=None, bool? pin_memory=None) -> Tensor

- func: randperm.out(int n, *, Tensor(a!) out) -> Tensor(a!)

- func: randperm.generator_out(int n, *, Generator? generator, Tensor(a!) out) -> Tensor(a!)
  dispatch:
    CPU: randperm_out_cpu
    CUDA: randperm_out_cuda

- func: range.step(Scalar start, Scalar end, Scalar step=1, *, ScalarType? dtype=None, Layout? layout=None, Device? device=None, bool? pin_memory=None) -> Tensor

- func: range(Scalar start, Scalar end, *, ScalarType? dtype=None, Layout? layout=None, Device? device=None, bool? pin_memory=None) -> Tensor

- func: range.out(Scalar start, Scalar end, Scalar step=1, *, Tensor(a!) out) -> Tensor(a!)
  dispatch:
    CPU: range_cpu_out
    CUDA: range_cuda_out

- func: reciprocal(Tensor self) -> Tensor
  use_c10_dispatcher: True
  supports_named_tensor: True
  variants: function, method

- func: reciprocal_(Tensor(a!) self) -> Tensor(a!)
  use_c10_dispatcher: True
  supports_named_tensor: True
  variants: function, method
  dispatch:
    CPU: _reciprocal__cpu
    CUDA: _reciprocal__cuda

- func: reciprocal.out(Tensor self, *, Tensor(a!) out) -> Tensor(a!)
  supports_named_tensor: True
  dispatch:
    CPU: _reciprocal_out_cpu
    CUDA: _reciprocal_out_cuda

- func: neg(Tensor self) -> Tensor
  use_c10_dispatcher: True
  supports_named_tensor: True
  variants: function, method

- func: neg_(Tensor(a!) self) -> Tensor(a!)
  use_c10_dispatcher: True
  supports_named_tensor: True
  variants: function, method

- func: neg.out(Tensor self, *, Tensor(a!) out) -> Tensor(a!)
  supports_named_tensor: True
  dispatch:
    CPU: neg_out
    CUDA: neg_out

- func: repeat(Tensor self, int[] repeats) -> Tensor
  use_c10_dispatcher: True
  variants: method  # This is method-only to match the previous tensor API. In the future we could make this a function too.

- func: repeat_interleave.Tensor(Tensor repeats) -> Tensor
  use_c10_dispatcher: True
  variants: function
  dispatch:
    CPU: repeat_interleave_cpu
    CUDA: repeat_interleave_cuda

- func: repeat_interleave.self_Tensor(Tensor self, Tensor repeats, int? dim=None) -> Tensor
  use_c10_dispatcher: True
  variants: function, method

- func: repeat_interleave.self_int(Tensor self, int repeats, int? dim=None) -> Tensor
  use_c10_dispatcher: True
  variants: function, method

- func: reshape(Tensor self, int[] shape) -> Tensor
  use_c10_dispatcher: True
  variants: function, method
  device_guard: False
  supports_named_tensor: True

- func: _mkldnn_reshape(Tensor self, int[] shape) -> Tensor
  use_c10_dispatcher: True
  device_guard: False
  requires_tensor: True
  dispatch:
    MkldnnCPU: mkldnn_reshape

- func: reshape_as(Tensor self, Tensor other) -> Tensor
  use_c10_dispatcher: True
  variants: method
  device_guard: False

- func: round(Tensor self) -> Tensor
  use_c10_dispatcher: True
  supports_named_tensor: True
  variants: function, method

- func: round_(Tensor(a!) self) -> Tensor(a!)
  use_c10_dispatcher: True
  supports_named_tensor: True
  variants: function, method

- func: round.out(Tensor self, *, Tensor(a!) out) -> Tensor(a!)
  supports_named_tensor: True
  dispatch:
    CPU: round_out
    CUDA: round_out

- func: rrelu(Tensor self, Scalar lower=0.125, Scalar upper=0.3333333333333333, bool training=False, Generator? generator=None) -> Tensor

- func: rrelu_(Tensor(a!) self, Scalar lower=0.125, Scalar upper=0.3333333333333333, bool training=False, Generator? generator=None) -> Tensor(a!)

- func: relu(Tensor self) -> Tensor
  use_c10_dispatcher: True
  variants: function, method
  dispatch:
    CPU: relu
    CUDA: relu
    MkldnnCPU: mkldnn_relu
    QuantizedCPU: quantized_relu
  supports_named_tensor: True

- func: relu_(Tensor(a!) self) -> Tensor(a!)
  use_c10_dispatcher: True
  supports_named_tensor: True
  variants: function, method
  dispatch:
    CPU: relu_
    CUDA: relu_
    MkldnnCPU: mkldnn_relu_
    QuantizedCPU: quantized_relu_

- func: prelu(Tensor self, Tensor weight) -> Tensor
  use_c10_dispatcher: True
  variants: function, method
  dispatch:
    CPU: prelu_cpu
    CUDA: prelu_cuda

- func: prelu_backward(Tensor grad_output, Tensor self, Tensor weight) -> (Tensor, Tensor)
  use_c10_dispatcher: True
  variants: function, method
  dispatch:
    CPU: prelu_backward_cpu
    CUDA: prelu_backward_cuda

- func: gelu(Tensor self) -> Tensor
  use_c10_dispatcher: True
  python_module: nn
  dispatch:
    CPU: gelu_cpu
    CUDA: gelu_cuda

- func: gelu_backward(Tensor grad, Tensor self) -> Tensor
  use_c10_dispatcher: True
  python_module: nn
  dispatch:
    CPU: gelu_backward_cpu
    CUDA: gelu_backward_cuda

- func: hardshrink(Tensor self, Scalar lambd=0.5) -> Tensor
  use_c10_dispatcher: True
  variants: function, method
  dispatch:
    CPU: hardshrink_cpu
    CUDA: hardshrink_cuda

- func: hardshrink_backward(Tensor grad_out, Tensor self, Scalar lambd) -> Tensor
  use_c10_dispatcher: True
  variants: function, method
  dispatch:
    CPU: hardshrink_backward_cpu
    CUDA: hardshrink_backward_cuda

- func: rsqrt(Tensor self) -> Tensor
  use_c10_dispatcher: True
  supports_named_tensor: True
  variants: function, method

- func: rsqrt_(Tensor(a!) self) -> Tensor(a!)
  use_c10_dispatcher: True
  supports_named_tensor: True
  variants: function, method
  dispatch:
    CPU: _rsqrt__cpu
    CUDA: _rsqrt__cuda

- func: rsqrt.out(Tensor self, *, Tensor(a!) out) -> Tensor(a!)
  supports_named_tensor: True
  dispatch:
    CPU: _rsqrt_out_cpu
    CUDA: _rsqrt_out_cuda

- func: select.Dimname(Tensor(a) self, Dimname dim, int index) -> Tensor(a)
  variants: function, method
  device_guard: False
  supports_named_tensor: True

- func: select.int(Tensor(a) self, int dim, int index) -> Tensor(a)
  use_c10_dispatcher: True
  variants: function, method
  device_guard: False
  supports_named_tensor: True

- func: selu(Tensor self) -> Tensor
  use_c10_dispatcher: True

- func: selu_(Tensor(a!) self) -> Tensor(a!)
  use_c10_dispatcher: True

- func: celu(Tensor self, Scalar alpha=1.0) -> Tensor
  use_c10_dispatcher: True

- func: celu_(Tensor(a!) self, Scalar alpha=1.0) -> Tensor(a!)
  use_c10_dispatcher: True

- func: sigmoid(Tensor self) -> Tensor
  use_c10_dispatcher: True
  supports_named_tensor: True
  variants: function, method
  dispatch:
    CPU: sigmoid
    CUDA: sigmoid
    MkldnnCPU: mkldnn_sigmoid

- func: sigmoid_(Tensor(a!) self) -> Tensor(a!)
  use_c10_dispatcher: True
  supports_named_tensor: True
  variants: function, method
  dispatch:
    CPU: _sigmoid__cpu
    CUDA: _sigmoid__cuda
    MkldnnCPU: mkldnn_sigmoid_

- func: sigmoid.out(Tensor self, *, Tensor(a!) out) -> Tensor(a!)
  supports_named_tensor: True
  dispatch:
    CPU: _sigmoid_out_cpu
    CUDA: _sigmoid_out_cuda

- func: sin(Tensor self) -> Tensor
  use_c10_dispatcher: True
  supports_named_tensor: True
  variants: function, method

- func: sin_(Tensor(a!) self) -> Tensor(a!)
  use_c10_dispatcher: True
  supports_named_tensor: True
  variants: function, method
  dispatch:
    CPU: _sin__cpu
    CUDA: _sin__cuda

- func: sin.out(Tensor self, *, Tensor(a!) out) -> Tensor(a!)
  supports_named_tensor: True
  dispatch:
    CPU: _sin_out_cpu
    CUDA: _sin_out_cuda

- func: sinh(Tensor self) -> Tensor
  use_c10_dispatcher: True
  supports_named_tensor: True
  variants: function, method

- func: sinh_(Tensor(a!) self) -> Tensor(a!)
  use_c10_dispatcher: True
  supports_named_tensor: True
  variants: function, method
  dispatch:
    CPU: _sinh__cpu
    CUDA: _sinh__cuda

- func: sinh.out(Tensor self, *, Tensor(a!) out) -> Tensor(a!)
  supports_named_tensor: True
  dispatch:
    CPU: _sinh_out_cpu
    CUDA: _sinh_out_cuda

- func: detach(Tensor self) -> Tensor
  use_c10_dispatcher: True
  variants: function, method

- func: detach_(Tensor(a!) self) -> Tensor(a!)
  use_c10_dispatcher: True
  variants: function, method

- func: size.int(Tensor self, int dim) -> int
  use_c10_dispatcher: True
  variants: function, method
  device_guard: False
  supports_named_tensor: True

- func: size.Dimname(Tensor self, Dimname dim) -> int
  variants: function, method
  device_guard: False
  supports_named_tensor: True

- func: slice.Tensor(Tensor(a) self, int dim=0, int start=0, int end=9223372036854775807, int step=1) -> Tensor(a)
  use_c10_dispatcher: True
  variants: function, method
  device_guard: False
  supports_named_tensor: True

- func: slogdet(Tensor self) -> (Tensor sign, Tensor logabsdet)
  use_c10_dispatcher: True
  variants: function, method

- func: smm(Tensor self, Tensor mat2) -> Tensor
  use_c10_dispatcher: True
  variants: function, method

# softmax allows positional dtype, unlike most operators, because kwonly is BC-breaking when loading jit models.
- func: softmax(Tensor self, int dim, ScalarType? dtype=None) -> Tensor
  variants: function, method
  supports_named_tensor: True

- func: softmax(Tensor self, Dimname dim, *, ScalarType? dtype=None) -> Tensor
  variants: function, method
  supports_named_tensor: True

- func: _softmax(Tensor self, int dim, bool half_to_float) -> Tensor
  use_c10_dispatcher: True
  dispatch:
    CPU: softmax_cpu
    CUDA: softmax_cuda
    MkldnnCPU: mkldnn_softmax
  supports_named_tensor: True

- func: _softmax_backward_data(Tensor grad_output, Tensor output, int dim, Tensor self) -> Tensor
  use_c10_dispatcher: True
  dispatch:
    CPU: softmax_backward_cpu
    CUDA: softmax_backward_cuda

- func: split.Tensor(Tensor(a) self, int split_size, int dim=0) -> Tensor(a)[]
  use_c10_dispatcher: True
  variants: function, method
  device_guard: False
  supports_named_tensor: True

- func: split_with_sizes(Tensor self, int[] split_sizes, int dim=0) -> Tensor[]
  use_c10_dispatcher: True
  variants: function, method
  device_guard: False
  supports_named_tensor: True

- func: squeeze(Tensor(a) self) -> Tensor(a)
  use_c10_dispatcher: True
  variants: function, method
  device_guard: False

- func: squeeze.dim(Tensor(a) self, int dim) -> Tensor(a)
  use_c10_dispatcher: True
  variants: function, method
  device_guard: False

- func: squeeze_(Tensor(a!) self) -> Tensor(a!)
  use_c10_dispatcher: True
  variants: method
  device_guard: False

- func: squeeze_.dim(Tensor(a!) self, int dim) -> Tensor(a!)
  use_c10_dispatcher: True
  variants: method
  device_guard: False

- func: sspaddmm(Tensor self, Tensor mat1, Tensor mat2, *, Scalar beta=1, Scalar alpha=1) -> Tensor
  use_c10_dispatcher: True
  variants: function, method

- func: sspaddmm.out(Tensor self, Tensor mat1, Tensor mat2, *, Scalar beta=1, Scalar alpha=1, Tensor(a!) out) -> Tensor(a!)
  dispatch:
    CPU: _sspaddmm_out_only_sparse
    CUDA: _sspaddmm_out_only_sparse_cuda
    SparseCPU: _sspaddmm_out_cpu
    SparseCUDA: _sspaddmm_out_cuda

- func: stack(Tensor[] tensors, int dim=0) -> Tensor
  use_c10_dispatcher: True

- func: stack.out(Tensor[] tensors, int dim=0, *, Tensor(a!) out) -> Tensor(a!)

# The signature is designed to be consistent with librosa except that it is
# missing the `pad_mode` and `center` arguments, which are taken care of at
# `torch.functional.py`. They shall be moved here once we have mapping between
# Python strings and C++ Enum in codegen.
- func: stft(Tensor self, int n_fft, int? hop_length=None, int? win_length=None, Tensor? window=None, bool normalized=False, bool onesided=True) -> Tensor
  variants: function, method

- func: stride.int(Tensor self, int dim) -> int
  use_c10_dispatcher: True
  variants: function, method
  device_guard: False
  supports_named_tensor: True

- func: stride.Dimname(Tensor self, Dimname dim) -> int
  variants: function, method
  device_guard: False
  supports_named_tensor: True

- func: sum(Tensor self, *, ScalarType? dtype=None) -> Tensor
  variants: function, method
  supports_named_tensor: True

- func: sum.dim_IntList(Tensor self, int[1] dim, bool keepdim=False, *, ScalarType? dtype=None) -> Tensor
  variants: function, method
  supports_named_tensor: True

- func: sum.dim_DimnameList(Tensor self, Dimname[1] dim, bool keepdim=False, *, ScalarType? dtype=None) -> Tensor
  variants: function, method
  supports_named_tensor: True

- func: sum.IntList_out(Tensor self, int[1] dim, bool keepdim=False, *, ScalarType? dtype=None, Tensor(a!) out) -> Tensor(a!)
  supports_named_tensor: True

- func: sum.DimnameList_out(Tensor self, Dimname[1] dim, bool keepdim=False, *, ScalarType? dtype=None, Tensor(a!) out) -> Tensor(a!)
  supports_named_tensor: True

- func: sum_to_size(Tensor self, int[] size) -> Tensor
  use_c10_dispatcher: True
  variants: method
  device_guard: False

- func: sqrt(Tensor self) -> Tensor
  use_c10_dispatcher: True
  supports_named_tensor: True
  variants: function, method

- func: sqrt_(Tensor(a!) self) -> Tensor(a!)
  use_c10_dispatcher: True
  supports_named_tensor: True
  variants: function, method
  dispatch:
    CPU: _sqrt__cpu
    CUDA: _sqrt__cuda

- func: sqrt.out(Tensor self, *, Tensor(a!) out) -> Tensor(a!)
  supports_named_tensor: True
  dispatch:
    CPU: _sqrt_out_cpu
    CUDA: _sqrt_out_cuda

- func: std(Tensor self, bool unbiased=True) -> Tensor
  use_c10_dispatcher: True
  variants: function, method
  supports_named_tensor: True

- func: std.dim(Tensor self, int[1] dim, bool unbiased=True, bool keepdim=False) -> Tensor
  use_c10_dispatcher: True
  variants: function, method
  supports_named_tensor: True

- func: std_mean(Tensor self, bool unbiased=True) -> (Tensor, Tensor)
  use_c10_dispatcher: True
  variants: function
  supports_named_tensor: True

- func: std_mean.dim(Tensor self, int[1] dim, bool unbiased=True, bool keepdim=False) -> (Tensor, Tensor)
  use_c10_dispatcher: True
  variants: function
  supports_named_tensor: True

- func: std_mean.names_dim(Tensor self, Dimname[1] dim, bool unbiased=True, bool keepdim=False) -> (Tensor, Tensor)
  variants: function
  supports_named_tensor: True

- func: std.out(Tensor self, int[1] dim, bool unbiased=True, bool keepdim=False, *, Tensor(a!) out) -> Tensor(a!)
  supports_named_tensor: True

- func: std.names_dim(Tensor self, Dimname[1] dim, bool unbiased=True, bool keepdim=False) -> Tensor
  variants: function, method
  supports_named_tensor: True

- func: std.names_out(Tensor self, Dimname[1] dim, bool unbiased=True, bool keepdim=False, *, Tensor(a!) out) -> Tensor(a!)
  supports_named_tensor: True

- func: prod(Tensor self, *, ScalarType? dtype=None) -> Tensor
  variants: function, method
  supports_named_tensor: True

- func: prod.dim_int(Tensor self, int dim, bool keepdim=False, *, ScalarType? dtype=None) -> Tensor
  variants: function, method
  supports_named_tensor: True

- func: prod.int_out(Tensor self, int dim, bool keepdim=False, *, ScalarType? dtype=None, Tensor(a!) out) -> Tensor(a!)
  supports_named_tensor: True

- func: prod.dim_Dimname(Tensor self, Dimname dim, bool keepdim=False, *, ScalarType? dtype=None) -> Tensor
  variants: function, method
  supports_named_tensor: True

- func: prod.Dimname_out(Tensor self, Dimname dim, bool keepdim=False, *, ScalarType? dtype=None, Tensor(a!) out) -> Tensor(a!)
  supports_named_tensor: True


- func: t(Tensor(a) self) -> Tensor(a)
  use_c10_dispatcher: True
  device_guard: False
  variants: function, method
  supports_named_tensor: True

- func: t_(Tensor(a!) self) -> Tensor(a!)
  use_c10_dispatcher: True
  device_guard: False
  variants: method

- func: tan(Tensor self) -> Tensor
  use_c10_dispatcher: True
  supports_named_tensor: True
  variants: function, method

- func: tan_(Tensor(a!) self) -> Tensor(a!)
  use_c10_dispatcher: True
  supports_named_tensor: True
  variants: function, method
  dispatch:
    CPU: _tan__cpu
    CUDA: _tan__cuda

- func: tan.out(Tensor self, *, Tensor(a!) out) -> Tensor(a!)
  supports_named_tensor: True
  dispatch:
    CPU: _tan_out_cpu
    CUDA: _tan_out_cuda

- func: tanh(Tensor self) -> Tensor
  use_c10_dispatcher: True
  supports_named_tensor: True
  variants: function, method

- func: tanh_(Tensor(a!) self) -> Tensor(a!)
  use_c10_dispatcher: True
  supports_named_tensor: True
  variants: function, method
  dispatch:
    CPU: _tanh__cpu
    CUDA: _tanh__cuda

- func: tanh.out(Tensor self, *, Tensor(a!) out) -> Tensor(a!)
  supports_named_tensor: True
  dispatch:
    CPU: _tanh_out_cpu
    CUDA: _tanh_out_cuda

- func: tensordot(Tensor self, Tensor other, int[] dims_self, int[] dims_other) -> Tensor
  use_c10_dispatcher: True
  variants: function

# TODO: namespace threshold in 'nn'
- func: threshold(Tensor self, Scalar threshold, Scalar value) -> Tensor
  use_c10_dispatcher: True
  variants: function
  supports_named_tensor: True

- func: threshold_(Tensor(a!) self, Scalar threshold, Scalar value) -> Tensor(a!)
  use_c10_dispatcher: True
  variants: function
  supports_named_tensor: True

- func: threshold.out(Tensor self, Scalar threshold, Scalar value, *, Tensor(a!) out) -> Tensor(a!)
  supports_named_tensor: True

- func: threshold_backward(Tensor grad_output, Tensor self, Scalar threshold) -> Tensor
  use_c10_dispatcher: True
  variants: function

- func: transpose.int(Tensor(a) self, int dim0, int dim1) -> Tensor(a)
  use_c10_dispatcher: True
  variants: function, method
  device_guard: False
  supports_named_tensor: True

- func: transpose.Dimname(Tensor(a) self, Dimname dim0, Dimname dim1) -> Tensor(a)
  variants: function, method
  device_guard: False
  supports_named_tensor: True

- func: _mkldnn_transpose(Tensor self, int dim0, int dim1) -> Tensor
  use_c10_dispatcher: True
  device_guard: False
  requires_tensor: True
  dispatch:
    MkldnnCPU: mkldnn_transpose

- func: transpose_(Tensor(a!) self, int dim0, int dim1) -> Tensor(a!)
  use_c10_dispatcher: True
  variants: method
  device_guard: False

- func: _mkldnn_transpose_(Tensor(a!) self, int dim0, int dim1) -> Tensor(a!)
  use_c10_dispatcher: True
  device_guard: False
  requires_tensor: True
  dispatch:
    MkldnnCPU: mkldnn_transpose_

- func: one_hot(Tensor self, int num_classes=-1) -> Tensor
  use_c10_dispatcher: True
  python_module: nn
  variants: function

- func: flip(Tensor self, int[] dims) -> Tensor
  use_c10_dispatcher: True
  variants: function, method
  dispatch:
    CPU: flip_cpu
    CUDA: flip_cuda

- func: roll(Tensor self, int[1] shifts, int[1] dims=[]) -> Tensor
  use_c10_dispatcher: True
  variants: function, method
  dispatch:
    CPU: roll_cpu
    CUDA: roll_cuda

# default int[] value [0,1] should not add space after comma, since native_parse.py uses ', ' to split args
  use_c10_dispatcher: True
- func: rot90(Tensor self, int k=1, int[] dims=[0,1]) -> Tensor
  use_c10_dispatcher: True
  use_c10_dispatcher: True
  variants: function, method

- func: trapz.x(Tensor y, Tensor x, *, int dim=-1) -> Tensor
  use_c10_dispatcher: True

- func: trapz.dx(Tensor y, *, float dx=1, int dim=-1) -> Tensor
  use_c10_dispatcher: True

- func: _trilinear(Tensor i1, Tensor i2, Tensor i3, int[] expand1, int[] expand2, int[] expand3, int[] sumdim, int unroll_dim=1) -> Tensor
  use_c10_dispatcher: True

- func: triplet_margin_loss(Tensor anchor, Tensor positive, Tensor negative, float margin=1.0, float p=2, float eps=1e-06, bool swap=False, int reduction=Mean) -> Tensor
  use_c10_dispatcher: True

- func: trunc(Tensor self) -> Tensor
  use_c10_dispatcher: True
  supports_named_tensor: True
  variants: function, method

- func: trunc_(Tensor(a!) self) -> Tensor(a!)
  use_c10_dispatcher: True
  supports_named_tensor: True
  variants: function, method
  dispatch:
    CPU: _trunc__cpu
    CUDA: _trunc__cuda

- func: trunc.out(Tensor self, *, Tensor(a!) out) -> Tensor(a!)
  supports_named_tensor: True
  dispatch:
    CPU: _trunc_out_cpu
    CUDA: _trunc_out_cuda

- func: type_as(Tensor self, Tensor other) -> Tensor
  use_c10_dispatcher: True
  variants: method

- func: _has_compatible_shallow_copy_type(Tensor self, Tensor from) -> bool
  use_c10_dispatcher: True
  variants: function

- func: _unique(Tensor self, bool sorted=True, bool return_inverse=False) -> (Tensor, Tensor)
  use_c10_dispatcher: True
  variants: function
  dispatch:
    CPU: _unique_cpu
    CUDA: _unique_cuda

- func: unique_dim(Tensor self, int dim, bool sorted=True, bool return_inverse=False, bool return_counts=False) -> (Tensor, Tensor, Tensor)
  use_c10_dispatcher: True
  variants: function
  dispatch:
    CPU: unique_dim_cpu
    CUDA: unique_dim_cuda

- func: unique_consecutive(Tensor self, bool return_inverse=False, bool return_counts=False, int? dim=None) -> (Tensor, Tensor, Tensor)
  use_c10_dispatcher: True
  variants: function
  dispatch:
    CPU: unique_consecutive_cpu
    CUDA: unique_consecutive_cuda

- func: unique_dim_consecutive(Tensor self, int dim, bool return_inverse=False, bool return_counts=False) -> (Tensor, Tensor, Tensor)
  use_c10_dispatcher: True
  variants: function
  dispatch:
    CPU: unique_dim_consecutive_cpu
    CUDA: unique_dim_consecutive_cuda

# _unique and _unique_dim are fragile and modifying them easily cause internal break
# the below operator is a temporary hack for adding return_counts support
# Please don't rely on these two operators, they will be removed soon

- func: _unique2(Tensor self, bool sorted=True, bool return_inverse=False, bool return_counts=False) -> (Tensor, Tensor, Tensor)
  use_c10_dispatcher: True
  variants: function
  dispatch:
    CPU: _unique2_cpu
    CUDA: _unique2_cuda

- func: _unsafe_view(Tensor self, int[] size) -> Tensor
  use_c10_dispatcher: True

- func: unsqueeze(Tensor(a) self, int dim) -> Tensor(a)
  use_c10_dispatcher: True
  variants: function, method
  device_guard: False

- func: unsqueeze_(Tensor(a!) self, int dim) -> Tensor(a!)
  use_c10_dispatcher: True
  variants: method
  device_guard: False

- func: var(Tensor self, bool unbiased=True) -> Tensor
  use_c10_dispatcher: True
  variants: function, method
  supports_named_tensor: True

- func: var.dim(Tensor self, int[1] dim, bool unbiased=True, bool keepdim=False) -> Tensor
  use_c10_dispatcher: True
  variants: function, method
  supports_named_tensor: True

- func: var.out(Tensor self, int[1] dim, bool unbiased=True, bool keepdim=False, *, Tensor(a!) out) -> Tensor(a!)
  supports_named_tensor: True

- func: var.names_dim(Tensor self, Dimname[1] dim, bool unbiased=True, bool keepdim=False) -> Tensor
  variants: function, method
  supports_named_tensor: True

- func: var.names_out(Tensor self, Dimname[1] dim, bool unbiased=True, bool keepdim=False, *, Tensor(a!) out) -> Tensor(a!)
  supports_named_tensor: True

- func: var_mean(Tensor self, bool unbiased=True) -> (Tensor, Tensor)
  use_c10_dispatcher: True
  variants: function
  supports_named_tensor: True

- func: var_mean.dim(Tensor self, int[1] dim, bool unbiased=True, bool keepdim=False) -> (Tensor, Tensor)
  use_c10_dispatcher: True
  variants: function
  supports_named_tensor: True

- func: var_mean.names_dim(Tensor self, Dimname[1] dim, bool unbiased=True, bool keepdim=False) -> (Tensor, Tensor)
  variants: function
  supports_named_tensor: True

- func: view_as(Tensor self, Tensor other) -> Tensor
  use_c10_dispatcher: True
  variants: method
  device_guard: False

# we define both of these because 'where' does the broadcast and '_s_where' doesn't;
# this allows us to implicitly calculate the broadcast derivative, while only dealing with the
# _s_where derivative.
- func: where.self(Tensor condition, Tensor self, Tensor other) -> Tensor
  use_c10_dispatcher: True
  variants: function, method

- func: where(Tensor condition) -> Tensor[]
  use_c10_dispatcher: True
  variants: function

- func: _s_where(Tensor condition, Tensor self, Tensor other) -> Tensor
  use_c10_dispatcher: True
  variants: function
  dispatch:
    CPU: _s_where_cpu
    CUDA: _s_where_cuda

- func: norm_except_dim(Tensor v, int pow=2, int dim=0) -> Tensor
  use_c10_dispatcher: True
  variants: function

# VariableType::_weight_norm does not want to be given a gap in the autograd graph,
# so we don't define "dispatch" variants for it.
- func: _weight_norm(Tensor v, Tensor g, int dim=0) -> Tensor
  use_c10_dispatcher: True
  variants: function

- func: _weight_norm_cuda_interface(Tensor v, Tensor g, int dim=0) -> (Tensor, Tensor)
  use_c10_dispatcher: True
  variants: function
  dispatch:
    CUDA: weight_norm_cuda

- func: _weight_norm_cuda_interface_backward(Tensor grad_w, Tensor saved_v, Tensor saved_g, Tensor saved_norms, int dim) -> (Tensor, Tensor)
  use_c10_dispatcher: True
  variants: function
  dispatch:
    CUDA: weight_norm_cuda_backward

- func: _weight_norm_differentiable_backward(Tensor grad_w, Tensor saved_v, Tensor saved_g, Tensor saved_norms, int dim) -> (Tensor, Tensor)
  use_c10_dispatcher: True
  variants: function

- func: zeros.names(int[] size, *, Dimname[]? names, ScalarType? dtype=None, Layout? layout=None, Device? device=None, bool? pin_memory=None) -> Tensor
  device_guard: False

- func: zeros(int[] size, *, ScalarType? dtype=None, Layout? layout=None, Device? device=None, bool? pin_memory=None) -> Tensor

- func: zeros.out(int[] size, *, Tensor(a!) out) -> Tensor(a!)

- func: zeros_like(Tensor self) -> Tensor
  use_c10_dispatcher: True

- func: zeros_like.dtype(Tensor self, *, ScalarType dtype, Layout layout, Device device, bool pin_memory=False) -> Tensor

- func: _standard_gamma_grad(Tensor self, Tensor output) -> Tensor
  use_c10_dispatcher: True
  variants: function
  dispatch:
    CPU: _standard_gamma_grad_cpu
    CUDA: _standard_gamma_grad_cuda

- func: _standard_gamma(Tensor self, Generator? generator=None) -> Tensor
  variants: function
  dispatch:
    CPU: _s_gamma_cpu
    CUDA: _s_gamma_cuda

- func: _dirichlet_grad(Tensor x, Tensor alpha, Tensor total) -> Tensor
  use_c10_dispatcher: True
  dispatch:
    CPU: _dirichlet_grad_cpu
    CUDA: _dirichlet_grad_cuda

- func: _sample_dirichlet(Tensor self, Generator? generator=None) -> Tensor
  variants: function
  dispatch:
    CPU: _s_dirichlet_cpu
    CUDA: _s_dirichlet_cuda

- func: poisson(Tensor self, Generator? generator=None) -> Tensor
  dispatch:
    CPU: _s_poisson_cpu
    CUDA: _s_poisson_cuda

# When more variants get ported to native, this dispatch will get more
# complicated

- func: native_norm(Tensor self, Scalar p=2) -> Tensor
  use_c10_dispatcher: True
  dispatch:
    SparseCPU: norm_sparse
    SparseCUDA: norm_sparse

# TODO: reduce signatures down to one when optional args is available
- func: _sparse_sum(Tensor self) -> Tensor
  use_c10_dispatcher: True

- func: _sparse_sum.dtype(Tensor self, *, ScalarType dtype) -> Tensor

- func: _sparse_sum.dim(Tensor self, int[1] dim) -> Tensor
  use_c10_dispatcher: True

- func: _sparse_sum.dim_dtype(Tensor self, int[1] dim, *, ScalarType dtype) -> Tensor

- func: _sparse_sum_backward(Tensor grad, Tensor self, int[] dim) -> Tensor
  use_c10_dispatcher: True
  dispatch:
      SparseCPU: _sparse_sum_backward_cpu
      SparseCUDA: _sparse_sum_backward_cuda

- func: norm.ScalarOpt_dtype(Tensor self, Scalar? p, *, ScalarType dtype) -> Tensor
  variants: function, method

- func: norm.Scalar(Tensor self, Scalar p=2) -> Tensor
  use_c10_dispatcher: True
  variants: function, method

- func: norm.ScalarOpt_dim_dtype(Tensor self, Scalar? p, int[1] dim, bool keepdim, *, ScalarType dtype) -> Tensor
  variants: function, method

- func: norm.ScalarOpt_dim(Tensor self, Scalar? p, int[1] dim, bool keepdim=False) -> Tensor
  use_c10_dispatcher: True
  variants: function, method

- func: norm.dtype_out(Tensor self, Scalar? p, int[1] dim, bool keepdim, *, ScalarType dtype, Tensor(a!) out) -> Tensor(a!)

- func: norm.out(Tensor self, Scalar? p, int[1] dim, bool keepdim=False, *, Tensor(a!) out) -> Tensor(a!)

- func: norm.names_ScalarOpt_dim_dtype(Tensor self, Scalar? p, Dimname[1] dim, bool keepdim, *, ScalarType dtype) -> Tensor
  variants: function, method

- func: norm.names_ScalarOpt_dim(Tensor self, Scalar? p, Dimname[1] dim, bool keepdim=False) -> Tensor
  variants: function, method

- func: norm.names_dtype_out(Tensor self, Scalar? p, Dimname[1] dim, bool keepdim, *, ScalarType dtype, Tensor(a!) out) -> Tensor(a!)

- func: norm.names_out(Tensor self, Scalar? p, Dimname[1] dim, bool keepdim=False, *, Tensor(a!) out) -> Tensor(a!)


- func: frobenius_norm(Tensor self) -> Tensor
  use_c10_dispatcher: True
  variants: function

- func: frobenius_norm.dim(Tensor self, int[1] dim, bool keepdim=False) -> Tensor
  use_c10_dispatcher: True
  variants: function

- func: frobenius_norm.out(Tensor self, int[1] dim, bool keepdim=False, *, Tensor(a!) out) -> Tensor(a!)
  variants: function

- func: nuclear_norm(Tensor self, bool keepdim=False) -> Tensor
  use_c10_dispatcher: True
  variants: function

- func: nuclear_norm.out(Tensor self, bool keepdim=False, *, Tensor(a!) out) -> Tensor(a!)
  variants: function

- func: nuclear_norm.dim(Tensor self, int[2] dim, bool keepdim=False) -> Tensor
  use_c10_dispatcher: True
  variants: function

- func: nuclear_norm.dim_out(Tensor self, int[2] dim, bool keepdim=False, *, Tensor(a!) out) -> Tensor(a!)
  variants: function

- func: clone(Tensor self) -> Tensor
  use_c10_dispatcher: True
  variants: function, method
  dispatch:
    CPU: clone
    CUDA: clone
    SparseCPU: clone_sparse
    SparseCUDA: clone_sparse
    MkldnnCPU: mkldnn_clone
    QuantizedCPU: quantized_clone
  supports_named_tensor: True

- func: resize_as_(Tensor(a!) self, Tensor the_template) -> Tensor(a!)
  use_c10_dispatcher: True
  variants: function, method
  dispatch:
    CPU: resize_as_cpu_
    CUDA: resize_as_cuda_
    SparseCPU: resize_as_sparse_
    SparseCUDA: resize_as_sparse_

- func: pow.Tensor_Scalar_out(Tensor self, Scalar exponent, *, Tensor(a!) out) -> Tensor(a!)
  dispatch:
    CPU: pow_out
    CUDA: pow_out
    SparseCPU: pow_out_sparse_scalar
    SparseCUDA: pow_out_sparse_scalar

- func: pow.Tensor_Scalar(Tensor self, Scalar exponent) -> Tensor
  use_c10_dispatcher: True
  variants: function, method
  dispatch:
    CPU: pow
    CUDA: pow
    SparseCPU: pow_sparse_scalar
    SparseCUDA: pow_sparse_scalar

- func: zero_(Tensor(a!) self) -> Tensor(a!)
  use_c10_dispatcher: True
  supports_named_tensor: True
  variants: method, function
  dispatch:
    CPU: legacy::cpu::_th_zero_
    CUDA: legacy::cuda::_th_zero_
    SparseCPU: zero_sparse_
    SparseCUDA: zero_sparse_
    MkldnnCPU: mkldnn_zero_

- func: sub.out(Tensor self, Tensor other, *, Scalar alpha=1, Tensor(a!) out) -> Tensor(a!)
<<<<<<< HEAD
  dispatch:
    CPU: sub_out
    CUDA: sub_out
    SparseCPU: sub_out_sparse
    SparseCUDA: sub_out_sparse
  named_guard: False
=======
  supports_named_tensor: True
>>>>>>> 99b9e92e

- func: sub.Tensor(Tensor self, Tensor other, *, Scalar alpha=1) -> Tensor
  use_c10_dispatcher: True
  variants: function, method
<<<<<<< HEAD
  dispatch:
    CPU: sub
    CUDA: sub
    SparseCPU: sub_sparse
    SparseCUDA: sub_sparse
  named_guard: False
=======
  supports_named_tensor: True
>>>>>>> 99b9e92e

- func: sub_.Tensor(Tensor(a!) self, Tensor other, *, Scalar alpha=1) -> Tensor(a!)
  use_c10_dispatcher: True
  variants: method
<<<<<<< HEAD
  dispatch:
    CPU: sub_
    CUDA: sub_
    SparseCPU: sub_sparse_
    SparseCUDA: sub_sparse_
  named_guard: False
=======
  supports_named_tensor: True
>>>>>>> 99b9e92e

# For C++ only, until we have conversion from C++ numbers to Tensor
- func: sub.Scalar(Tensor self, Scalar other, Scalar alpha=1) -> Tensor
  use_c10_dispatcher: True
  variants: function, method
  supports_named_tensor: True

- func: sub_.Scalar(Tensor(a!) self, Scalar other, Scalar alpha=1) -> Tensor(a!)
  use_c10_dispatcher: True
  variants: method
  supports_named_tensor: True

- func: rsub.Tensor(Tensor self, Tensor other, *, Scalar alpha=1) -> Tensor
  use_c10_dispatcher: True
  variants: function
  supports_named_tensor: True

# For C++ only, until we have conversion from C++ numbers to Tensor
- func: rsub.Scalar(Tensor self, Scalar other, Scalar alpha=1) -> Tensor
  use_c10_dispatcher: True
  variants: function
  supports_named_tensor: True

# Functionally the same as addmm, but we give it a different derivative formula
# that doesn't propagate gradients to non-present entries on sparse.
- func: _sparse_addmm(Tensor self, Tensor sparse, Tensor dense, *, Scalar beta=1, Scalar alpha=1) -> Tensor
  use_c10_dispatcher: True
  named_guard: False

- func: addmm.out(Tensor self, Tensor mat1, Tensor mat2, *, Scalar beta=1, Scalar alpha=1, Tensor(a!) out) -> Tensor(a!)
<<<<<<< HEAD
  dispatch:
    CPU: legacy::cpu::_th_addmm_out
    CUDA: legacy::cuda::_th_addmm_out
    SparseCPU: addmm_out_sparse_dense_cpu
    SparseCUDA: addmm_out_sparse_dense_cuda
  named_guard: False
=======
  supports_named_tensor: True
>>>>>>> 99b9e92e

- func: addmm(Tensor self, Tensor mat1, Tensor mat2, *, Scalar beta=1, Scalar alpha=1) -> Tensor
  use_c10_dispatcher: True
  variants: function, method
<<<<<<< HEAD
  dispatch:
    CPU: legacy::cpu::_th_addmm
    CUDA: legacy::cuda::_th_addmm
    SparseCPU: addmm_sparse_dense_cpu
    SparseCUDA: addmm_sparse_dense_cuda
  named_guard: False
=======
  supports_named_tensor: True
>>>>>>> 99b9e92e

- func: addmm_(Tensor(a!) self, Tensor mat1, Tensor mat2, *, Scalar beta=1, Scalar alpha=1) -> Tensor(a!)
  use_c10_dispatcher: True
  variants: method
<<<<<<< HEAD
  dispatch:
    CPU: legacy::cpu::_th_addmm_
    CUDA: legacy::cuda::_th_addmm_
    # Warning!  For whatever reason, the inplace sparse addmm is NON
    # broadcasting
    SparseCPU: s_addmm_sparse_dense_cpu_
    SparseCUDA: s_addmm_sparse_dense_cuda_
  named_guard: False
=======
  supports_named_tensor: True
>>>>>>> 99b9e92e


# NOTE [ Sparse: autograd and API ]
#
#
# Sparse Tensor Constructors
# ~~~~~~~~~~~~~~~~~~~~~~~~~~
#
# The API entry points to sparse tensor construction should be
# `sparse_coo tensor` and `_sparse_coo_tensor_unsafe`. Depending on whether the
# indices and values tensors are given, they eventually dispatch to either
# `sparse_coo_tensor_with_dims` or `sparse_coo_tensor_with_dims_and_tensors`.
#
# The autograd support for ctor is implement on `sparse_coo_tensor_with_dims_and_tensors`.
#
# The API methods `sparse_coo tensor` and `_sparse_coo_tensor_unsafe`
# **must not** have specific type dispatches because otherwise codegen will
# consider them as abstract methods (see Note [Abstract ATen methods]), dispatch
# using **Tensor** type, and thus lose autograd tracking on the actual method
# they dispatch to, e.g., `sparse_coo_tensor_with_dims_and_tensors`.
#
# The actual ctors `sparse_coo_tensor_with_dims` and `sparse_coo_tensor_with_dims_and_tensors`,
# on the other hand, need to create `SparseTensorImpl` and know nothing about
# how `VariableType`s work. So they need to be dispatched using Tensor types.
# We thus put `requires_tensor=True` to ensure that `VariableType` will unwrap
# the given variables and call with the Tensor type.
#
#
# Sparse Methods API Design
# ~~~~~~~~~~~~~~~~~~~~~~~~~
#
# Goals: 1. Flexible API for users to write custom sparse ops
#        2. ctor and member accessor with autograd support
#
# To achieve 1, we need to provide a set of *dangerous* APIs (dangerous in the
# sense that misusing them will break sparse tensor invariant and may out in
# unexpected behavior, e.g., crash). These methods are all prefixed with
# underscore "_" to indicate that they should be used with care. We provide:
#
#   + `_indices()`: returns the *raw* indices within the sparse tensor (not just
#                   sharing storage). Any inplace operation will change the
#                   actual indices, including t_, set_, as_strided_, resize_,
#                   etc.
#   + `_values()`: returns the *raw* values within the sparse tensor. Similar
#                  semantics as `_indices()`
#   + `_nnz()`: returns the number of non-zero entries. This will always be
#               determined by the shapes of indices and values.
#   + `_coalesced_(bool)`: inplace sets whether the tensor is coalesced, and
#                          returns itself.
#
# These methods are very useful in writing new operations, e.g., a custom
# autograd Function.
#
# We also provide other public *safe* APIs:
#   + `indices()`: returns a **view** of the indices tensor if the sparse tensor
#                  is **coalesced**.
#   + `values()`: returns a **view** of the values tensor if the containing
#                 sparse tensor is **coalesced**.
#   + `sparse_dim()`: number of sparse dimensions
#   + `dense_dim()`: number of dense dimensions
#   + `is_coalesced()`: whether the sparse tensor is coalesced
#
# `_indices()` and `_values()` should returns the raw indices and values dense
# tensors within a sparse tensor. They can be quite unsafe with inplace
# operations like `t_()`, and exposes uncoalesced indices and values. The public
# recommended API is `indices()` and `values()`, both of which first check that
# the tensor is coalesced and return views on those tensors.
#
#
# Autograd Support
# ~~~~~~~~~~~~~~~~
#
# Autograd is supported on `values()` and sparse tensor ctor with indices and
# values tensors. E.g., `torch.sparse_coo_tensor(i, v).values().sum()` is
# differentiable w.r.t. `v`.
#
# NB: The `values()` and `_values()` operators are special in that they are
# layout-aware, i.e., the output depends not just on the data it represents, but
# also on the input layout details (in this case, the `indices` tensor). See
# NOTE [ as_strided Backward and layout-aware/agnostic autograd ] in Functions.cpp
# for discussion on layout-aware vs layout-agnostic autograd. Since PyTorch ops
# operate in the layout-agnostic mode, similar to `as_strided`, backward of
# these two operators need to consider them in a layout-agnostic way:
#   + `values()`:
#     Input is coalesced.
#     We just pretend having `input.indices()` as an additional argument
#     `input_indices`, then forward is similar to
#     `input.to(kStrided).index_select(input_indices)` regardless of the layout.
#     Note that `values()` normally is layout-aware even if we constrain
#     ourselves on sparse inputs since it may include all zeros values entries
#     as "present" entries.
#   + `_values()`:
#     Input may be uncoalesced.
#     It is not straightforward to construct a layout-agnostic version because
#     duplicate indices entries may exist and additional parameterization is
#     needed to distribute the value into different values entries. Furthermore,
#     this op is intended to provide ways to write custom sparse ops, rather
#     than being used in autograd graph, so it is marked as *non-differentiable*
#     in derivatives.yaml.
#
# Before reading the following, see NOTE [ Autograd Variable Views ] in
# variable.h for details on views that are tracked by autograd, and views that
# are not.
#
# Moreover, these methods return tensors that share storage with inputs, so we
# mark these methods as view ops to support autograd history tracking.
# The sparse tensor ctor output should technically be view of both input indices
# and values tensors, but currently we only support setting as view of a single
# Variable, so it is only view of the values tensor.
# TODO: clone indices in sparse tensor ctor.
#
# For other methods that return outputs that share storage with inputs, i.e.,
# `indices()` and `_indices()`. We mark their outputs as non-differentiable, so
# the view relation is not tracked by autograd, but the version counter is still
# shared. In other words, their outputs are non-differentiable views of the
# sparse tensor.


# FIXME: would be nicer if TensorOptions was optional based; not adding default arguments for options given
# the default would never make sense.
- func: sparse_coo_tensor.size(int[] size, *, ScalarType dtype, Layout layout, Device device, bool pin_memory=False) -> Tensor

- func: sparse_coo_tensor.indices(Tensor indices, Tensor values, *, ScalarType? dtype=None, Layout? layout=None, Device? device=None, bool? pin_memory=None) -> Tensor

- func: sparse_coo_tensor.indices_size(Tensor indices, Tensor values, int[] size, *, ScalarType? dtype=None, Layout? layout=None, Device? device=None, bool? pin_memory=None) -> Tensor

- func: _sparse_coo_tensor_unsafe(Tensor indices, Tensor values, int[] size, *, ScalarType? dtype=None, Layout? layout=None, Device? device=None, bool? pin_memory=None) -> Tensor

- func: _sparse_coo_tensor_with_dims(int sparse_dim, int dense_dim, int[] size, *, ScalarType dtype, Layout layout, Device device, bool pin_memory=False) -> Tensor
  dispatch:
    SparseCPU: new_with_dims_sparse
    SparseCUDA: new_with_dims_sparse
  requires_tensor: True

- func: _sparse_coo_tensor_with_dims_and_tensors(int sparse_dim, int dense_dim, int[] size, Tensor indices, Tensor values, *, ScalarType dtype, Layout layout, Device device, bool pin_memory=False) -> Tensor
  dispatch:
    SparseCPU: new_with_dims_and_tensor_sparse
    SparseCUDA: new_with_dims_and_tensor_sparse
  requires_tensor: True

- func: sparse_resize_(Tensor(a!) self, int[] size, int sparse_dim, int dense_dim) -> Tensor(a!)
  use_c10_dispatcher: True
  variants: method
  dispatch:
    SparseCPU: sparse_resize_
    SparseCUDA: sparse_resize_
  requires_tensor: True

- func: sparse_resize_and_clear_(Tensor(a!) self, int[] size, int sparse_dim, int dense_dim) -> Tensor(a!)
  use_c10_dispatcher: True
  variants: method
  dispatch:
    SparseCPU: sparse_resize_and_clear_
    SparseCUDA: sparse_resize_and_clear_
  requires_tensor: True


- func: sparse_mask(Tensor self, Tensor mask) -> Tensor
  use_c10_dispatcher: True
  variants: method
  dispatch:
    SparseCPU: sparse_mask_cpu
    SparseCUDA: sparse_mask_cuda
  requires_tensor: True


- func: to_dense(Tensor self) -> Tensor
  use_c10_dispatcher: True
  variants: method
  dispatch:
    SparseCPU: sparse_to_dense
    SparseCUDA: sparse_to_dense
    MkldnnCPU: mkldnn_to_dense
  requires_tensor: True

- func: to_dense_backward(Tensor grad, Tensor input) -> Tensor
  use_c10_dispatcher: True

- func: sparse_dim(Tensor self) -> int
  use_c10_dispatcher: True
  variants: method
  dispatch:
    SparseCPU: sparse_dim_sparse
    SparseCUDA: sparse_dim_sparse
  requires_tensor: True
  device_guard: False

# legacy method
- func: _dimI(Tensor self) -> int
  use_c10_dispatcher: True
  variants: method
  dispatch:
    SparseCPU: sparse_dim_sparse
    SparseCUDA: sparse_dim_sparse
  requires_tensor: True
  device_guard: False


- func: dense_dim(Tensor self) -> int
  use_c10_dispatcher: True
  variants: method
  dispatch:
    SparseCPU: dense_dim_sparse
    SparseCUDA: dense_dim_sparse
  requires_tensor: True
  device_guard: False

# legacy method
- func: _dimV(Tensor self) -> int
  use_c10_dispatcher: True
  variants: method
  dispatch:
    SparseCPU: dense_dim_sparse
    SparseCUDA: dense_dim_sparse
  requires_tensor: True
  device_guard: False


- func: _nnz(Tensor self) -> int
  use_c10_dispatcher: True
  variants: method
  dispatch:
    SparseCPU: _nnz_sparse
    SparseCUDA: _nnz_sparse
  requires_tensor: True
  device_guard: False


- func: coalesce(Tensor self) -> Tensor
  use_c10_dispatcher: True
  variants: method
  dispatch:
    SparseCPU: coalesce_sparse_cpu
    SparseCUDA: coalesce_sparse_cuda
  requires_tensor: True


- func: is_coalesced(Tensor self) -> bool
  use_c10_dispatcher: True
  variants: method
  dispatch:
    SparseCPU: is_coalesced_sparse
    SparseCUDA: is_coalesced_sparse
  requires_tensor: True
  device_guard: False
  supports_named_tensor: True


- func: _indices(Tensor(a) self) -> Tensor(a)
  use_c10_dispatcher: True
  variants: method
  dispatch:
    SparseCPU: _indices_sparse
    SparseCUDA: _indices_sparse
  requires_tensor: True
  device_guard: False

- func: _values(Tensor(a) self) -> Tensor(a)
  use_c10_dispatcher: True
  variants: method
  dispatch:
    SparseCPU: _values_sparse
    SparseCUDA: _values_sparse
  requires_tensor: True
  device_guard: False

# This method doesn't do any check but only directly sets the flag. So it can be
# a bit unsafe. Similar to _indices and _values, this is useful for implementing
# custom sparse operations in Python/C++ extension.
- func: _coalesced_(Tensor(a!) self, bool coalesced) -> Tensor(a!)
  use_c10_dispatcher: True
  variants: method
  dispatch:
    SparseCPU: _coalesced_sparse_
    SparseCUDA: _coalesced_sparse_
  requires_tensor: True
  device_guard: False

- func: indices(Tensor(a) self) -> Tensor(a)
  use_c10_dispatcher: True
  variants: method
  dispatch:
    SparseCPU: indices_sparse
    SparseCUDA: indices_sparse
  requires_tensor: True
  device_guard: False

- func: values(Tensor(a) self) -> Tensor(a)
  use_c10_dispatcher: True
  variants: method
  dispatch:
    SparseCPU: values_sparse
    SparseCUDA: values_sparse
  requires_tensor: True
  device_guard: False


- func: hspmm.out(Tensor mat1, Tensor mat2, *, Tensor(a!) out) -> Tensor(a!)
  dispatch:
    SparseCPU: hspmm_out_sparse_cpu
    SparseCUDA: hspmm_out_sparse_cuda
  requires_tensor: True

- func: hspmm(Tensor mat1, Tensor mat2) -> Tensor
  use_c10_dispatcher: True
  dispatch:
    SparseCPU: hspmm_sparse_cpu
    SparseCUDA: hspmm_sparse_cuda
  requires_tensor: True

- func: copy_sparse_to_sparse_(Tensor(a!) self, Tensor src, bool non_blocking=False) -> Tensor(a!)
  use_c10_dispatcher: True
  variants: function
  dispatch:
    SparseCPU: copy_sparse_
    SparseCUDA: copy_sparse_
  requires_tensor: True

- func: numel(Tensor self) -> int
  use_c10_dispatcher: True
  variants: function, method
  device_guard: False
  supports_named_tensor: True

- func: unbind.int(Tensor(a) self, int dim=0) -> Tensor(a)[]
  use_c10_dispatcher: True
  variants: function, method
  supports_named_tensor: True

- func: unbind.Dimname(Tensor(a) self, Dimname dim) -> Tensor(a)[]
  variants: function, method
  supports_named_tensor: True

- func: to_sparse.sparse_dim(Tensor self, int sparse_dim) -> Tensor
  use_c10_dispatcher: True
  variants: method
  dispatch:
    CPU: dense_to_sparse
    CUDA: dense_to_sparse

- func: to_sparse(Tensor self) -> Tensor
  use_c10_dispatcher: True
  variants: method
  dispatch:
    CPU: dense_to_sparse
    CUDA: dense_to_sparse

- func: to_mkldnn(Tensor self) -> Tensor
  use_c10_dispatcher: True
  variants: method
  dispatch:
    CPU: dense_to_mkldnn

- func: mkldnn_reorder_conv2d_weight(Tensor self, int[2] padding=0, int[2] stride=1, int[2] dilation=1, int groups=1) -> Tensor
  use_c10_dispatcher: True
  variants: function
  python_module: nn
  dispatch:
    MkldnnCPU: mkldnn_reorder_conv2d_weight

- func: to_mkldnn_backward(Tensor grad, Tensor input) -> Tensor
  use_c10_dispatcher: True

- func: quantize_linear(Tensor self, float scale, int zero_point, ScalarType dtype) -> Tensor
  variants: function
  dispatch:
    CPU: quantize_linear_cpu

- func: quantize_linear_per_channel(Tensor self, Tensor scales, Tensor zero_points, int[] axis, ScalarType dtype) -> Tensor
  variants: function
  dispatch:
    CPU: quantize_linear_per_channel_cpu

- func: dequantize(Tensor self) -> Tensor
  use_c10_dispatcher: True
  variants: function, method
  dispatch:
    QuantizedCPU: dequantize_quant

- func: _dequantize_linear(Tensor self, float scale, int zero_point, ScalarType dtype) -> Tensor
  variants: function
  dispatch:
    CPU: dequantize_linear_cpu

- func: q_scale(Tensor self) -> float
  use_c10_dispatcher: True
  variants: function, method
  dispatch:
    QuantizedCPU: q_scale_quant

- func: q_zero_point(Tensor self) -> int
  use_c10_dispatcher: True
  variants: function, method
  dispatch:
    QuantizedCPU: q_zero_point_quant

- func: q_per_channel_scales(Tensor self) -> Tensor
  use_c10_dispatcher: True
  variants: function, method
  dispatch:
    QuantizedCPU: q_per_channel_scales_quant

- func: q_per_channel_zero_points(Tensor self) -> Tensor
  use_c10_dispatcher: True
  variants: function, method
  dispatch:
    QuantizedCPU: q_per_channel_zero_points_quant

- func: int_repr(Tensor self) -> Tensor
  use_c10_dispatcher: True
  variants: function, method
  dispatch:
    QuantizedCPU: int_repr_quant

- func: _per_tensor_affine_qtensor(Tensor self, float scale, int zero_point) -> Tensor
  use_c10_dispatcher: True
  dispatch:
    CPU: per_tensor_affine_qtensor_cpu

- func: _per_channel_affine_qtensor(Tensor self, Tensor scale, Tensor zero_point, int[] axis) -> Tensor
  use_c10_dispatcher: True
  dispatch:
    CPU: per_channel_affine_qtensor_cpu

- func: qscheme(Tensor self) -> QScheme
  variants: method
  dispatch:
    QuantizedCPU: qscheme_quant

- func: fake_quantize_per_tensor_affine(Tensor self, float scale, int zero_point, int quant_min, int quant_max) -> Tensor
  use_c10_dispatcher: True
  variants: function
  dispatch:
    CPU: fake_quantize_per_tensor_affine_cpu
    CUDA: fake_quantize_per_tensor_affine_cuda

- func: fake_quantize_per_tensor_affine_backward(Tensor grad, Tensor self, float scale, int zero_point, int quant_min, int quant_max) -> Tensor
  use_c10_dispatcher: True
  variants: function
  dispatch:
    CPU: fake_quantize_per_tensor_affine_backward_cpu
    CUDA: fake_quantize_per_tensor_affine_backward_cuda

# to(Device) must not exist because all constructors of Device also works for
# TensorOptions. Otherwise, an ambiguity error is thrown.
# See NOTE [ TensorOptions Constructors ].
- func: to.dtype_layout(Tensor self, *, ScalarType dtype, Layout layout, Device device, bool pin_memory=False, bool non_blocking=False, bool copy=False) -> Tensor
  variants: method
  device_guard: False
  supports_named_tensor: True

- func: to.device(Tensor self, Device device, ScalarType dtype, bool non_blocking=False, bool copy=False) -> Tensor
  variants: method
  device_guard: False
  supports_named_tensor: True

- func: to.dtype(Tensor self, ScalarType dtype, bool non_blocking=False, bool copy=False) -> Tensor
  variants: method
  device_guard: False
  supports_named_tensor: True

- func: to.other(Tensor self, Tensor other, bool non_blocking=False, bool copy=False) -> Tensor
  use_c10_dispatcher: True
  variants: method
  device_guard: False

- func: meshgrid(Tensor[] tensors) -> Tensor[]
  use_c10_dispatcher: True

- func: cartesian_prod(Tensor[] tensors) -> Tensor
  use_c10_dispatcher: True
  variants: function

- func: combinations(Tensor self, int r=2, bool with_replacement=False) -> Tensor
  use_c10_dispatcher: True
  variants: function

- func: item(Tensor self) -> Scalar
  use_c10_dispatcher: True
  variants: method
  supports_named_tensor: True

# NB: Does NOT check precondition that numel == 1
- func: _local_scalar_dense(Tensor self) -> Scalar
  use_c10_dispatcher: True
  dispatch:
    CPU: _local_scalar_dense_cpu
    CUDA: _local_scalar_dense_cuda
  variants: function
  supports_named_tensor: True

# Fused RNN kernels
- func: _thnn_fused_lstm_cell(Tensor input_gates, Tensor hidden_gates, Tensor cx, Tensor? input_bias=None, Tensor? hidden_bias=None) -> (Tensor, Tensor, Tensor)
  dispatch:
    CUDA: _thnn_fused_lstm_cell_cuda

- func: _thnn_fused_lstm_cell_backward(Tensor? grad_hy, Tensor? grad_cy, Tensor cx, Tensor cy, Tensor workspace, bool has_bias) -> (Tensor, Tensor, Tensor, Tensor, Tensor)
  dispatch:
    CUDA: _thnn_fused_lstm_cell_backward_cuda

- func: _thnn_fused_gru_cell(Tensor input_gates, Tensor hidden_gates, Tensor hx, Tensor? input_bias=None, Tensor? hidden_bias=None) -> (Tensor, Tensor)
  dispatch:
    CUDA: _thnn_fused_gru_cell_cuda

- func: _thnn_fused_gru_cell_backward(Tensor grad_hy, Tensor workspace, bool has_bias) -> (Tensor, Tensor, Tensor, Tensor, Tensor)
  use_c10_dispatcher: True
  dispatch:
    CUDA: _thnn_fused_gru_cell_backward_cuda

# RNN cells and layers
- func: lstm.input(Tensor input, Tensor[] hx, Tensor[] params, bool has_biases, int num_layers, float dropout, bool train, bool bidirectional, bool batch_first) -> (Tensor, Tensor, Tensor)
  use_c10_dispatcher: True

- func: lstm.data(Tensor data, Tensor batch_sizes, Tensor[] hx, Tensor[] params, bool has_biases, int num_layers, float dropout, bool train, bool bidirectional) -> (Tensor, Tensor, Tensor)
  use_c10_dispatcher: True

- func: gru.input(Tensor input, Tensor hx, Tensor[] params, bool has_biases, int num_layers, float dropout, bool train, bool bidirectional, bool batch_first) -> (Tensor, Tensor)
  use_c10_dispatcher: True

- func: gru.data(Tensor data, Tensor batch_sizes, Tensor hx, Tensor[] params, bool has_biases, int num_layers, float dropout, bool train, bool bidirectional) -> (Tensor, Tensor)
  use_c10_dispatcher: True

- func: rnn_tanh.input(Tensor input, Tensor hx, Tensor[] params, bool has_biases, int num_layers, float dropout, bool train, bool bidirectional, bool batch_first) -> (Tensor, Tensor)
  use_c10_dispatcher: True

- func: rnn_tanh.data(Tensor data, Tensor batch_sizes, Tensor hx, Tensor[] params, bool has_biases, int num_layers, float dropout, bool train, bool bidirectional) -> (Tensor, Tensor)
  use_c10_dispatcher: True

- func: rnn_relu.input(Tensor input, Tensor hx, Tensor[] params, bool has_biases, int num_layers, float dropout, bool train, bool bidirectional, bool batch_first) -> (Tensor, Tensor)
  use_c10_dispatcher: True

- func: rnn_relu.data(Tensor data, Tensor batch_sizes, Tensor hx, Tensor[] params, bool has_biases, int num_layers, float dropout, bool train, bool bidirectional) -> (Tensor, Tensor)
  use_c10_dispatcher: True

- func: lstm_cell(Tensor input, Tensor[] hx, Tensor w_ih, Tensor w_hh, Tensor? b_ih=None, Tensor? b_hh=None) -> (Tensor, Tensor)

- func: gru_cell(Tensor input, Tensor hx, Tensor w_ih, Tensor w_hh, Tensor? b_ih=None, Tensor? b_hh=None) -> Tensor

- func: rnn_tanh_cell(Tensor input, Tensor hx, Tensor w_ih, Tensor w_hh, Tensor? b_ih=None, Tensor? b_hh=None) -> Tensor

- func: rnn_relu_cell(Tensor input, Tensor hx, Tensor w_ih, Tensor w_hh, Tensor? b_ih=None, Tensor? b_hh=None) -> Tensor

# Quantized RNN layers
- func: quantized_lstm(Tensor input, Tensor[] hx, Tensor[] params, bool has_biases, int num_layers, float dropout, bool train, bool bidirectional, bool batch_first, *, ScalarType? dtype=None, bool use_dynamic=False) -> (Tensor, Tensor, Tensor)

# Quantized GRU layers

- func: quantized_gru.input(Tensor input, Tensor hx, Tensor[] params, bool has_biases, int num_layers, float dropout, bool train, bool bidirectional, bool batch_first) -> (Tensor, Tensor)
  use_c10_dispatcher: True

- func: quantized_gru.data(Tensor data, Tensor batch_sizes, Tensor hx, Tensor[] params, bool has_biases, int num_layers, float dropout, bool train, bool bidirectional) -> (Tensor, Tensor)
  use_c10_dispatcher: True

# Quantized RNN cells
- func: quantized_lstm_cell(Tensor input, Tensor[] hx, Tensor w_ih, Tensor w_hh, Tensor b_ih, Tensor b_hh, Tensor packed_ih, Tensor packed_hh, Tensor col_offsets_ih, Tensor col_offsets_hh, Scalar scale_ih, Scalar scale_hh, Scalar zero_point_ih, Scalar zero_point_hh) -> (Tensor, Tensor)
  use_c10_dispatcher: True

- func: quantized_gru_cell(Tensor input, Tensor hx, Tensor w_ih, Tensor w_hh, Tensor b_ih, Tensor b_hh, Tensor packed_ih, Tensor packed_hh, Tensor col_offsets_ih, Tensor col_offsets_hh, Scalar scale_ih, Scalar scale_hh, Scalar zero_point_ih, Scalar zero_point_hh) -> Tensor
  use_c10_dispatcher: True

- func: quantized_rnn_relu_cell(Tensor input, Tensor hx, Tensor w_ih, Tensor w_hh, Tensor b_ih, Tensor b_hh, Tensor packed_ih, Tensor packed_hh, Tensor col_offsets_ih, Tensor col_offsets_hh, Scalar scale_ih, Scalar scale_hh, Scalar zero_point_ih, Scalar zero_point_hh) -> Tensor
  use_c10_dispatcher: True

- func: quantized_rnn_tanh_cell(Tensor input, Tensor hx, Tensor w_ih, Tensor w_hh, Tensor b_ih, Tensor b_hh, Tensor packed_ih, Tensor packed_hh, Tensor col_offsets_ih, Tensor col_offsets_hh, Scalar scale_ih, Scalar scale_hh, Scalar zero_point_ih, Scalar zero_point_hh) -> Tensor
  use_c10_dispatcher: True

# PackedSequence utilities
- func: _pack_padded_sequence(Tensor input, Tensor lengths, bool batch_first) -> (Tensor, Tensor)
  use_c10_dispatcher: True

- func: _pack_padded_sequence_backward(Tensor grad, int[] input_size, Tensor batch_sizes, bool batch_first) -> Tensor
  use_c10_dispatcher: True

- func: _pad_packed_sequence(Tensor data, Tensor batch_sizes, bool batch_first, Scalar padding_value, int total_length) -> (Tensor, Tensor)
  use_c10_dispatcher: True

# wrappers for legacy TH methods

- func: set_.source_Storage(Tensor(a!) self, Storage source) -> Tensor(a!)
  variants: method
  device_guard: False
  dispatch:
    CPU: legacy::cpu::_th_set_
    CUDA: legacy::cuda::_th_set_

- func: set_.source_Storage_storage_offset(Tensor(a!) self, Storage source, int storage_offset, int[] size, int[] stride=[]) -> Tensor(a!)
  variants: method
  device_guard: False
  dispatch:
    CPU: legacy::cpu::_th_set_
    CUDA: legacy::cuda::_th_set_
    QuantizedCPU: set_storage

- func: set_.source_Tensor(Tensor(a!) self, Tensor source) -> Tensor(a!)
  use_c10_dispatcher: True
  variants: method
  device_guard: False
  dispatch:
    CPU: legacy::cpu::_th_set_
    CUDA: legacy::cuda::_th_set_

- func: set_(Tensor(a!) self) -> Tensor(a!)
  use_c10_dispatcher: True
  variants: method
  dispatch:
    CPU: legacy::cpu::_th_set_
    CUDA: legacy::cuda::_th_set_

- func: set_quantizer_(Tensor(a!) self, ConstQuantizerPtr quantizer) -> Tensor(a!)
  variants: method
  dispatch:
    QuantizedCPU: set_quantizer_

- func: is_set_to(Tensor self, Tensor tensor) -> bool
  use_c10_dispatcher: True
  variants: method
  device_guard: False
  dispatch:
    CPU: legacy::cpu::_th_is_set_to
    CUDA: legacy::cuda::_th_is_set_to

- func: masked_fill_.Scalar(Tensor(a!) self, Tensor mask, Scalar value) -> Tensor(a!)
  use_c10_dispatcher: True
  variants: method
  dispatch:
    CPU: masked_fill__cpu
    CUDA: masked_fill__cuda
  supports_named_tensor: True

- func: masked_fill.Scalar(Tensor self, Tensor mask, Scalar value) -> Tensor
  use_c10_dispatcher: True
  variants: function, method
  supports_named_tensor: True

- func: masked_fill_.Tensor(Tensor(a!) self, Tensor mask, Tensor value) -> Tensor(a!)
  use_c10_dispatcher: True
  variants: method
  dispatch:
    CPU: masked_fill__cpu
    CUDA: masked_fill__cuda
  supports_named_tensor: True

- func: masked_fill.Tensor(Tensor self, Tensor mask, Tensor value) -> Tensor
  use_c10_dispatcher: True
  variants: function, method
  supports_named_tensor: True

- func: masked_scatter_(Tensor(a!) self, Tensor mask, Tensor source) -> Tensor(a!)
  use_c10_dispatcher: True
  variants: method
  dispatch:
    CPU: masked_scatter__cpu
    CUDA: masked_scatter__cuda

- func: masked_scatter(Tensor self, Tensor mask, Tensor source) -> Tensor
  use_c10_dispatcher: True
  variants: function, method

- func: view(Tensor(a) self, int[] size) -> Tensor(a)
  use_c10_dispatcher: True
  variants: method
  device_guard: False
  dispatch:
    CPU: view
    CUDA: view
    MkldnnCPU: mkldnn_view
    QuantizedCPU: view

- func: put_(Tensor(a!) self, Tensor index, Tensor source, bool accumulate=False) -> Tensor(a!)
  use_c10_dispatcher: True
  variants: method
  dispatch:
    CPU: legacy::cpu::_th_put_
    CUDA: legacy::cuda::_th_put_

- func: index_add_(Tensor(a!) self, int dim, Tensor index, Tensor source) -> Tensor(a!)
  use_c10_dispatcher: True
  variants: method
  dispatch:
    CPU: legacy::cpu::_th_index_add_
    CUDA: legacy::cuda::_th_index_add_

- func: index_add(Tensor self, int dim, Tensor index, Tensor source) -> Tensor
  use_c10_dispatcher: True
  variants: function, method

- func: index_fill_.Scalar(Tensor(a!) self, int dim, Tensor index, Scalar value) -> Tensor(a!)
  use_c10_dispatcher: True
  variants: method
  dispatch:
    CPU: legacy::cpu::_th_index_fill_
    CUDA: legacy::cuda::_th_index_fill_

- func: index_fill.Scalar(Tensor self, int dim, Tensor index, Scalar value) -> Tensor
  use_c10_dispatcher: True
  variants: function, method

- func: index_fill_.Tensor(Tensor(a!) self, int dim, Tensor index, Tensor value) -> Tensor(a!)
  use_c10_dispatcher: True
  variants: method
  dispatch:
    CPU: legacy::cpu::_th_index_fill_
    CUDA: legacy::cuda::_th_index_fill_

- func: index_fill.Tensor(Tensor self, int dim, Tensor index, Tensor value) -> Tensor
  use_c10_dispatcher: True
  variants: function, method

- func: scatter_.src(Tensor(a!) self, int dim, Tensor index, Tensor src) -> Tensor(a!)
  use_c10_dispatcher: True
  variants: method
  dispatch:
    CPU: legacy::cpu::_th_scatter_
    CUDA: legacy::cuda::_th_scatter_

- func: scatter.src(Tensor self, int dim, Tensor index, Tensor src) -> Tensor
  use_c10_dispatcher: True
  variants: function, method

- func: scatter_.value(Tensor(a!) self, int dim, Tensor index, Scalar value) -> Tensor(a!)
  use_c10_dispatcher: True
  variants: method
  dispatch:
    CPU: legacy::cpu::_th_scatter_
    CUDA: legacy::cuda::_th_scatter_

- func: scatter.value(Tensor self, int dim, Tensor index, Scalar value) -> Tensor
  use_c10_dispatcher: True
  variants: function, method

- func: scatter_add_(Tensor(a!) self, int dim, Tensor index, Tensor src) -> Tensor(a!)
  use_c10_dispatcher: True
  variants: method
  dispatch:
    CPU: legacy::cpu::_th_scatter_add_
    CUDA: legacy::cuda::_th_scatter_add_

- func: scatter_add(Tensor self, int dim, Tensor index, Tensor src) -> Tensor
  use_c10_dispatcher: True
  variants: function, method

- func: lt_.Scalar(Tensor(a!) self, Scalar other) -> Tensor(a!)
  use_c10_dispatcher: True
  variants: method
  dispatch:
    CPU: legacy::cpu::_th_lt_
    CUDA: legacy::cuda::_th_lt_

- func: lt_.Tensor(Tensor(a!) self, Tensor other) -> Tensor(a!)
  use_c10_dispatcher: True
  variants: method
  dispatch:
    CPU: legacy::cpu::_th_lt_
    CUDA: legacy::cuda::_th_lt_

- func: gt_.Scalar(Tensor(a!) self, Scalar other) -> Tensor(a!)
  use_c10_dispatcher: True
  variants: method
  dispatch:
    CPU: legacy::cpu::_th_gt_
    CUDA: legacy::cuda::_th_gt_

- func: gt_.Tensor(Tensor(a!) self, Tensor other) -> Tensor(a!)
  use_c10_dispatcher: True
  variants: method
  dispatch:
    CPU: legacy::cpu::_th_gt_
    CUDA: legacy::cuda::_th_gt_

- func: le_.Scalar(Tensor(a!) self, Scalar other) -> Tensor(a!)
  use_c10_dispatcher: True
  variants: method
  dispatch:
    CPU: legacy::cpu::_th_le_
    CUDA: legacy::cuda::_th_le_

- func: le_.Tensor(Tensor(a!) self, Tensor other) -> Tensor(a!)
  use_c10_dispatcher: True
  variants: method
  dispatch:
    CPU: legacy::cpu::_th_le_
    CUDA: legacy::cuda::_th_le_

- func: ge_.Scalar(Tensor(a!) self, Scalar other) -> Tensor(a!)
  use_c10_dispatcher: True
  variants: method
  dispatch:
    CPU: legacy::cpu::_th_ge_
    CUDA: legacy::cuda::_th_ge_

- func: ge_.Tensor(Tensor(a!) self, Tensor other) -> Tensor(a!)
  use_c10_dispatcher: True
  variants: method
  dispatch:
    CPU: legacy::cpu::_th_ge_
    CUDA: legacy::cuda::_th_ge_

- func: eq_.Scalar(Tensor(a!) self, Scalar other) -> Tensor(a!)
  use_c10_dispatcher: True
  variants: method
  dispatch:
    CPU: legacy::cpu::_th_eq_
    CUDA: legacy::cuda::_th_eq_

- func: eq_.Tensor(Tensor(a!) self, Tensor other) -> Tensor(a!)
  use_c10_dispatcher: True
  variants: method
  dispatch:
    CPU: legacy::cpu::_th_eq_
    CUDA: legacy::cuda::_th_eq_

- func: ne_.Scalar(Tensor(a!) self, Scalar other) -> Tensor(a!)
  use_c10_dispatcher: True
  variants: method
  dispatch:
    CPU: legacy::cpu::_th_ne_
    CUDA: legacy::cuda::_th_ne_

- func: ne_.Tensor(Tensor(a!) self, Tensor other) -> Tensor(a!)
  use_c10_dispatcher: True
  variants: method
  dispatch:
    CPU: legacy::cpu::_th_ne_
    CUDA: legacy::cuda::_th_ne_

- func: __and__.Scalar(Tensor self, Scalar other) -> Tensor
  use_c10_dispatcher: True
  variants: method, function
  dispatch:
    CPU: legacy::cpu::_th_and
    CUDA: legacy::cuda::_th_and

- func: __and__.Tensor(Tensor self, Tensor other) -> Tensor
  use_c10_dispatcher: True
  variants: method, function
  dispatch:
    CPU: legacy::cpu::_th_and
    CUDA: legacy::cuda::_th_and

- func: __iand__.Scalar(Tensor(a!) self, Scalar other) -> Tensor(a!)
  use_c10_dispatcher: True
  variants: method
  dispatch:
    CPU: legacy::cpu::_th_iand_
    CUDA: legacy::cuda::_th_iand_

- func: __iand__.Tensor(Tensor(a!) self, Tensor other) -> Tensor(a!)
  use_c10_dispatcher: True
  variants: method
  dispatch:
    CPU: legacy::cpu::_th_iand_
    CUDA: legacy::cuda::_th_iand_

- func: __or__.Scalar(Tensor self, Scalar other) -> Tensor
  use_c10_dispatcher: True
  variants: method, function
  dispatch:
    CPU: legacy::cpu::_th_or
    CUDA: legacy::cuda::_th_or

- func: __or__.Tensor(Tensor self, Tensor other) -> Tensor
  use_c10_dispatcher: True
  variants: method, function
  dispatch:
    CPU: legacy::cpu::_th_or
    CUDA: legacy::cuda::_th_or

- func: __ior__.Scalar(Tensor(a!) self, Scalar other) -> Tensor(a!)
  use_c10_dispatcher: True
  variants: method
  dispatch:
    CPU: legacy::cpu::_th_ior_
    CUDA: legacy::cuda::_th_ior_

- func: __ior__.Tensor(Tensor(a!) self, Tensor other) -> Tensor(a!)
  use_c10_dispatcher: True
  variants: method
  dispatch:
    CPU: legacy::cpu::_th_ior_
    CUDA: legacy::cuda::_th_ior_

- func: __xor__.Scalar(Tensor self, Scalar other) -> Tensor
  use_c10_dispatcher: True
  variants: method, function
  dispatch:
    CPU: legacy::cpu::_th_xor
    CUDA: legacy::cuda::_th_xor

- func: __xor__.Tensor(Tensor self, Tensor other) -> Tensor
  use_c10_dispatcher: True
  variants: method, function
  dispatch:
    CPU: legacy::cpu::_th_xor
    CUDA: legacy::cuda::_th_xor

- func: __ixor__.Scalar(Tensor(a!) self, Scalar other) -> Tensor(a!)
  use_c10_dispatcher: True
  variants: method
  dispatch:
    CPU: legacy::cpu::_th_ixor_
    CUDA: legacy::cuda::_th_ixor_

- func: __ixor__.Tensor(Tensor(a!) self, Tensor other) -> Tensor(a!)
  use_c10_dispatcher: True
  variants: method
  dispatch:
    CPU: legacy::cpu::_th_ixor_
    CUDA: legacy::cuda::_th_ixor_

- func: __lshift__.Scalar(Tensor self, Scalar other) -> Tensor
  use_c10_dispatcher: True
  variants: method, function
  dispatch:
    CPU: legacy::cpu::_th_lshift
    CUDA: legacy::cuda::_th_lshift

- func: __lshift__.Tensor(Tensor self, Tensor other) -> Tensor
  use_c10_dispatcher: True
  variants: method, function
  dispatch:
    CPU: legacy::cpu::_th_lshift
    CUDA: legacy::cuda::_th_lshift

- func: __ilshift__.Scalar(Tensor(a!) self, Scalar other) -> Tensor(a!)
  use_c10_dispatcher: True
  variants: method
  dispatch:
    CPU: legacy::cpu::_th_ilshift_
    CUDA: legacy::cuda::_th_ilshift_

- func: __ilshift__.Tensor(Tensor(a!) self, Tensor other) -> Tensor(a!)
  use_c10_dispatcher: True
  variants: method
  dispatch:
    CPU: legacy::cpu::_th_ilshift_
    CUDA: legacy::cuda::_th_ilshift_

- func: __rshift__.Scalar(Tensor self, Scalar other) -> Tensor
  use_c10_dispatcher: True
  variants: method, function
  dispatch:
    CPU: legacy::cpu::_th_rshift
    CUDA: legacy::cuda::_th_rshift

- func: __rshift__.Tensor(Tensor self, Tensor other) -> Tensor
  use_c10_dispatcher: True
  variants: method, function
  dispatch:
    CPU: legacy::cpu::_th_rshift
    CUDA: legacy::cuda::_th_rshift

- func: __irshift__.Scalar(Tensor(a!) self, Scalar other) -> Tensor(a!)
  use_c10_dispatcher: True
  variants: method
  dispatch:
    CPU: legacy::cpu::_th_irshift_
    CUDA: legacy::cuda::_th_irshift_

- func: __irshift__.Tensor(Tensor(a!) self, Tensor other) -> Tensor(a!)
  use_c10_dispatcher: True
  variants: method
  dispatch:
    CPU: legacy::cpu::_th_irshift_
    CUDA: legacy::cuda::_th_irshift_

- func: lgamma_(Tensor(a!) self) -> Tensor(a!)
  use_c10_dispatcher: True
  supports_named_tensor: True
  variants: method
  dispatch:
    CPU: legacy::cpu::_th_lgamma_
    CUDA: legacy::cuda::_th_lgamma_

- func: atan2_(Tensor(a!) self, Tensor other) -> Tensor(a!)
  use_c10_dispatcher: True
  variants: method

- func: tril_(Tensor(a!) self, int diagonal=0) -> Tensor(a!)
  use_c10_dispatcher: True
  variants: method
  dispatch:
    CPU: tril_cpu_
    CUDA: tril_cuda_

- func: triu_(Tensor(a!) self, int diagonal=0) -> Tensor(a!)
  use_c10_dispatcher: True
  variants: method
  dispatch:
    CPU: triu_cpu_
    CUDA: triu_cuda_

- func: digamma_(Tensor(a!) self) -> Tensor(a!)
  use_c10_dispatcher: True
  supports_named_tensor: True
  variants: method

- func: polygamma_(Tensor(a!) self, int n) -> Tensor(a!)
  use_c10_dispatcher: True
  supports_named_tensor: True
  variants: method

- func: renorm_(Tensor(a!) self, Scalar p, int dim, Scalar maxnorm) -> Tensor(a!)
  use_c10_dispatcher: True
  variants: method
  dispatch:
    CPU: legacy::cpu::_th_renorm_
    CUDA: legacy::cuda::_th_renorm_

- func: pow_.Scalar(Tensor(a!) self, Scalar exponent) -> Tensor(a!)
  use_c10_dispatcher: True
  variants: method
  dispatch:
    CPU: pow_
    CUDA: pow_

- func: pow_.Tensor(Tensor(a!) self, Tensor exponent) -> Tensor(a!)
  use_c10_dispatcher: True
  variants: method
  dispatch:
    CPU: pow_
    CUDA: pow_

- func: lerp_.Scalar(Tensor(a!) self, Tensor end, Scalar weight) -> Tensor(a!)
  use_c10_dispatcher: True
  variants: method
  dispatch:
    CPU: lerp_cpu_scalar_
    CUDA: lerp_cuda_scalar_

- func: lerp_.Tensor(Tensor(a!) self, Tensor end, Tensor weight) -> Tensor(a!)
  use_c10_dispatcher: True
  variants: method
  dispatch:
    CPU: lerp_cpu_tensor_
    CUDA: lerp_cuda_tensor_

- func: fmod_.Scalar(Tensor(a!) self, Scalar other) -> Tensor(a!)
  use_c10_dispatcher: True
  variants: method
  dispatch:
    CPU: legacy::cpu::_th_fmod_
    CUDA: legacy::cuda::_th_fmod_

- func: fmod_.Tensor(Tensor(a!) self, Tensor other) -> Tensor(a!)
  use_c10_dispatcher: True
  variants: method
  dispatch:
    CPU: legacy::cpu::_th_fmod_
    CUDA: legacy::cuda::_th_fmod_

- func: remainder_.Scalar(Tensor(a!) self, Scalar other) -> Tensor(a!)
  use_c10_dispatcher: True
  variants: method
  dispatch:
    CPU: legacy::cpu::_th_remainder_
    CUDA: legacy::cuda::_th_remainder_

- func: remainder_.Tensor(Tensor(a!) self, Tensor other) -> Tensor(a!)
  use_c10_dispatcher: True
  variants: method
  dispatch:
    CPU: legacy::cpu::_th_remainder_
    CUDA: legacy::cuda::_th_remainder_

- func: addbmm_(Tensor(a!) self, Tensor batch1, Tensor batch2, *, Scalar beta=1, Scalar alpha=1) -> Tensor(a!)
  use_c10_dispatcher: True
  variants: method
  dispatch:
    CPU: legacy::cpu::_th_addbmm_
    CUDA: legacy::cuda::_th_addbmm_

- func: addbmm.out(Tensor self, Tensor batch1, Tensor batch2, *, Scalar beta=1, Scalar alpha=1, Tensor(a!) out) -> Tensor(a!)
  dispatch:
    CPU: legacy::cpu::_th_addbmm_out
    CUDA: legacy::cuda::_th_addbmm_out

- func: addbmm(Tensor self, Tensor batch1, Tensor batch2, *, Scalar beta=1, Scalar alpha=1) -> Tensor
  use_c10_dispatcher: True
  variants: method, function
  dispatch:
    CPU: legacy::cpu::_th_addbmm
    CUDA: legacy::cuda::_th_addbmm

- func: addcdiv_(Tensor(a!) self, Tensor tensor1, Tensor tensor2, *, Scalar value=1) -> Tensor(a!)
  use_c10_dispatcher: True
  variants: method

- func: random_.from(Tensor(a!) self, int from, int to, *, Generator? generator=None) -> Tensor(a!)
  variants: method
  dispatch:
    CPU: legacy::cpu::_th_random_
    CUDA: clamped_random_cuda_
  supports_named_tensor: True

- func: random_.to(Tensor(a!) self, int to, *, Generator? generator=None) -> Tensor(a!)
  variants: method
  dispatch:
    CPU: legacy::cpu::_th_random_
    CUDA: capped_random_cuda_
  supports_named_tensor: True

- func: random_(Tensor(a!) self, *, Generator? generator=None) -> Tensor(a!)
  variants: method
  dispatch:
    CPU: legacy::cpu::_th_random_
    CUDA: random_cuda_
  supports_named_tensor: True

- func: uniform_(Tensor(a!) self, float from=0, float to=1, *, Generator? generator=None) -> Tensor(a!)
  variants: method
  dispatch:
    CPU: legacy::cpu::_th_uniform_
    CUDA: uniform_cuda_
  supports_named_tensor: True

- func: normal_(Tensor(a!) self, float mean=0, float std=1, *, Generator? generator=None) -> Tensor(a!)
  variants: method
  dispatch:
    CPU: legacy::cpu::_th_normal_
    CUDA: normal_cuda_
  supports_named_tensor: True

- func: cauchy_(Tensor(a!) self, float median=0, float sigma=1, *, Generator? generator=None) -> Tensor(a!)
  variants: method
  dispatch:
    CPU: legacy::cpu::_th_cauchy_
    CUDA: cauchy_cuda_
  supports_named_tensor: True

- func: log_normal_(Tensor(a!) self, float mean=1, float std=2, *, Generator? generator=None) -> Tensor(a!)
  variants: method
  dispatch:
    CPU: legacy::cpu::_th_log_normal_
    CUDA: log_normal_cuda_
  supports_named_tensor: True

- func: exponential_(Tensor(a!) self, float lambd=1, *, Generator? generator=None) -> Tensor(a!)
  variants: method
  dispatch:
    CPU: legacy::cpu::_th_exponential_
    CUDA: exponential_cuda_
  supports_named_tensor: True

- func: geometric_(Tensor(a!) self, float p, *, Generator? generator=None) -> Tensor(a!)
  variants: method
  dispatch:
    CPU: legacy::cpu::_th_geometric_
    CUDA: geometric_cuda_
  supports_named_tensor: True

# wrappers for TH functions

- func: diag.out(Tensor self, int diagonal=0, *, Tensor(a!) out) -> Tensor(a!)
  dispatch:
    CPU: legacy::cpu::_th_diag_out
    CUDA: legacy::cuda::_th_diag_out

- func: diag(Tensor self, int diagonal=0) -> Tensor
  use_c10_dispatcher: True
  variants: method, function
  dispatch:
    CPU: legacy::cpu::_th_diag
    CUDA: legacy::cuda::_th_diag

- func: cross.out(Tensor self, Tensor other, int? dim=None, *, Tensor(a!) out) -> Tensor(a!)

- func: cross(Tensor self, Tensor other, int? dim=None) -> Tensor
  use_c10_dispatcher: True
  variants: method, function

- func: triu.out(Tensor self, int diagonal=0, *, Tensor(a!) out) -> Tensor(a!)
  dispatch:
    CPU: triu_cpu_out
    CUDA: triu_cuda_out

- func: triu(Tensor self, int diagonal=0) -> Tensor
  use_c10_dispatcher: True
  variants: method, function

- func: tril.out(Tensor self, int diagonal=0, *, Tensor(a!) out) -> Tensor(a!)
  dispatch:
    CPU: tril_cpu_out
    CUDA: tril_cuda_out

- func: tril(Tensor self, int diagonal=0) -> Tensor
  use_c10_dispatcher: True
  variants: method, function

- func: tril_indices(int row, int col, int offset=0, *, ScalarType? dtype=long, Layout? layout=None, Device? device=None, bool? pin_memory=None) -> Tensor
  dispatch:
    CPU: tril_indices_cpu
    CUDA: tril_indices_cuda

- func: triu_indices(int row, int col, int offset=0, *, ScalarType? dtype=long, Layout? layout=None, Device? device=None, bool? pin_memory=None) -> Tensor
  dispatch:
    CPU: triu_indices_cpu
    CUDA: triu_indices_cuda

- func: trace(Tensor self) -> Tensor
  use_c10_dispatcher: True
  variants: method, function
  dispatch:
    CPU: legacy::cpu::_th_trace
    CUDA: legacy::cuda::_th_trace

- func: ne.Scalar_out(Tensor self, Scalar other, *, Tensor(a!) out) -> Tensor(a!)
  dispatch:
    CPU: ne_scalar_out_cpu
    CUDA: ne_scalar_out_cuda
    QuantizedCPU: ne_out_quantized_cpu

- func: ne.Scalar(Tensor self, Scalar other) -> Tensor
  use_c10_dispatcher: True
  variants: method, function
  dispatch:
    CPU: legacy::cpu::_th_ne
    CUDA: legacy::cuda::_th_ne
    QuantizedCPU: ne_quantized_cpu

- func: ne.Tensor_out(Tensor self, Tensor other, *, Tensor(a!) out) -> Tensor(a!)
  dispatch:
    CPU: ne_out_cpu
    CUDA: ne_out_cuda
    QuantizedCPU: ne_out_quantized_cpu

- func: ne.Tensor(Tensor self, Tensor other) -> Tensor
  use_c10_dispatcher: True
  variants: method, function
  dispatch:
    CPU: legacy::cpu::_th_ne
    CUDA: legacy::cuda::_th_ne
    QuantizedCPU: ne_quantized_cpu

- func: eq.Scalar_out(Tensor self, Scalar other, *, Tensor(a!) out) -> Tensor(a!)
  dispatch:
    CPU: eq_scalar_out_cpu
    CUDA: eq_scalar_out_cuda
    QuantizedCPU: eq_out_quantized_cpu

- func: eq.Scalar(Tensor self, Scalar other) -> Tensor
  use_c10_dispatcher: True
  variants: method, function
  dispatch:
    CPU: legacy::cpu::_th_eq
    CUDA: legacy::cuda::_th_eq
    QuantizedCPU: eq_quantized_cpu

- func: eq.Tensor_out(Tensor self, Tensor other, *, Tensor(a!) out) -> Tensor(a!)
  dispatch:
    CPU: eq_out_cpu
    CUDA: eq_out_cuda
    QuantizedCPU: eq_out_quantized_cpu

- func: eq.Tensor(Tensor self, Tensor other) -> Tensor
  use_c10_dispatcher: True
  variants: method, function
  dispatch:
    CPU: legacy::cpu::_th_eq
    CUDA: legacy::cuda::_th_eq
    QuantizedCPU: eq_quantized_cpu

- func: ge.Scalar_out(Tensor self, Scalar other, *, Tensor(a!) out) -> Tensor(a!)
  dispatch:
    CPU: ge_scalar_out_cpu
    CUDA: ge_scalar_out_cuda
    QuantizedCPU: ge_out_quantized_cpu

- func: ge.Scalar(Tensor self, Scalar other) -> Tensor
  use_c10_dispatcher: True
  variants: method, function
  dispatch:
    CPU: legacy::cpu::_th_ge
    CUDA: legacy::cuda::_th_ge
    QuantizedCPU: ge_quantized_cpu

- func: ge.Tensor_out(Tensor self, Tensor other, *, Tensor(a!) out) -> Tensor(a!)
  dispatch:
    CPU: ge_out_cpu
    CUDA: ge_out_cuda
    QuantizedCPU: ge_out_quantized_cpu

- func: ge.Tensor(Tensor self, Tensor other) -> Tensor
  use_c10_dispatcher: True
  variants: method, function
  dispatch:
    CPU: legacy::cpu::_th_ge
    CUDA: legacy::cuda::_th_ge
    QuantizedCPU: ge_quantized_cpu

- func: le.Scalar_out(Tensor self, Scalar other, *, Tensor(a!) out) -> Tensor(a!)
  dispatch:
    CPU: le_scalar_out_cpu
    CUDA: le_scalar_out_cuda
    QuantizedCPU: le_out_quantized_cpu

- func: le.Scalar(Tensor self, Scalar other) -> Tensor
  use_c10_dispatcher: True
  variants: method, function
  dispatch:
    CPU: legacy::cpu::_th_le
    CUDA: legacy::cuda::_th_le
    QuantizedCPU: le_quantized_cpu

- func: le.Tensor_out(Tensor self, Tensor other, *, Tensor(a!) out) -> Tensor(a!)
  dispatch:
    CPU: le_out_cpu
    CUDA: le_out_cuda
    QuantizedCPU: le_out_quantized_cpu

- func: le.Tensor(Tensor self, Tensor other) -> Tensor
  use_c10_dispatcher: True
  variants: method, function
  dispatch:
    CPU: legacy::cpu::_th_le
    CUDA: legacy::cuda::_th_le
    QuantizedCPU: le_quantized_cpu

- func: gt.Scalar_out(Tensor self, Scalar other, *, Tensor(a!) out) -> Tensor(a!)
  dispatch:
    CPU: gt_scalar_out_cpu
    CUDA: gt_scalar_out_cuda
    QuantizedCPU: gt_out_quantized_cpu

- func: gt.Scalar(Tensor self, Scalar other) -> Tensor
  use_c10_dispatcher: True
  variants: method, function
  dispatch:
    CPU: legacy::cpu::_th_gt
    CUDA: legacy::cuda::_th_gt
    QuantizedCPU: gt_quantized_cpu

- func: gt.Tensor_out(Tensor self, Tensor other, *, Tensor(a!) out) -> Tensor(a!)
  dispatch:
    CPU: gt_out_cpu
    CUDA: gt_out_cuda
    QuantizedCPU: gt_out_quantized_cpu

- func: gt.Tensor(Tensor self, Tensor other) -> Tensor
  use_c10_dispatcher: True
  variants: method, function
  dispatch:
    CPU: legacy::cpu::_th_gt
    CUDA: legacy::cuda::_th_gt
    QuantizedCPU: gt_quantized_cpu

- func: lt.Scalar_out(Tensor self, Scalar other, *, Tensor(a!) out) -> Tensor(a!)
  dispatch:
    CPU: lt_scalar_out_cpu
    CUDA: lt_scalar_out_cuda
    QuantizedCPU: lt_out_quantized_cpu

- func: lt.Scalar(Tensor self, Scalar other) -> Tensor
  use_c10_dispatcher: True
  variants: method, function
  dispatch:
    CPU: legacy::cpu::_th_lt
    CUDA: legacy::cuda::_th_lt
    QuantizedCPU: lt_quantized_cpu

- func: lt.Tensor_out(Tensor self, Tensor other, *, Tensor(a!) out) -> Tensor(a!)
  dispatch:
    CPU: lt_out_cpu
    CUDA: lt_out_cuda
    QuantizedCPU: lt_out_quantized_cpu

- func: lt.Tensor(Tensor self, Tensor other) -> Tensor
  use_c10_dispatcher: True
  variants: method, function
  dispatch:
    CPU: legacy::cpu::_th_lt
    CUDA: legacy::cuda::_th_lt
    QuantizedCPU: lt_quantized_cpu

- func: take.out(Tensor self, Tensor index, *, Tensor(a!) out) -> Tensor(a!)
  dispatch:
    CPU: legacy::cpu::_th_take_out
    CUDA: legacy::cuda::_th_take_out

- func: take(Tensor self, Tensor index) -> Tensor
  use_c10_dispatcher: True
  variants: method, function
  dispatch:
    CPU: legacy::cpu::_th_take
    CUDA: legacy::cuda::_th_take

- func: index_select.out(Tensor self, int dim, Tensor index, *, Tensor(a!) out) -> Tensor(a!)
  dispatch:
    CPU: legacy::cpu::_th_index_select_out
    CUDA: legacy::cuda::_th_index_select_out

- func: index_select(Tensor self, int dim, Tensor index) -> Tensor
  use_c10_dispatcher: True
  variants: method, function
  dispatch:
    CPU: legacy::cpu::_th_index_select
    CUDA: legacy::cuda::_th_index_select
    SparseCPU: index_select_sparse
    SparseCUDA: index_select_sparse

- func: masked_select.out(Tensor self, Tensor mask, *, Tensor(a!) out) -> Tensor(a!)
  dispatch:
    CPU: masked_select_out_cpu
    CUDA: masked_select_out_cuda
  supports_named_tensor: True

- func: masked_select(Tensor self, Tensor mask) -> Tensor
  use_c10_dispatcher: True
  variants: method, function
  dispatch:
    CPU: masked_select_cpu
    CUDA: masked_select_cuda
  supports_named_tensor: True

- func: nonzero.out(Tensor self, *, Tensor(a!) out) -> Tensor(a!)
  dispatch:
    CPU: legacy::cpu::_th_nonzero_out
    CUDA: legacy::cuda::_th_nonzero_out

- func: nonzero(Tensor self) -> Tensor
  use_c10_dispatcher: True
  variants: method, function
  dispatch:
    CPU: legacy::cpu::_th_nonzero
    CUDA: legacy::cuda::_th_nonzero

- func: nonzero_numpy(Tensor self) -> Tensor[]
  use_c10_dispatcher: True
  variants: method, function

- func: gather.out(Tensor self, int dim, Tensor index, *, bool sparse_grad=False, Tensor(a!) out) -> Tensor(a!)
  dispatch:
    CPU: gather_out_cpu
    CUDA: gather_out_cuda

- func: gather(Tensor self, int dim, Tensor index, *, bool sparse_grad=False) -> Tensor
  use_c10_dispatcher: True
  variants: method, function
  dispatch:
    CPU: gather_cpu
    CUDA: gather_cuda

- func: _gather_sparse_backward(Tensor self, int dim, Tensor index, Tensor grad) -> Tensor
  use_c10_dispatcher: True

- func: addcmul.out(Tensor self, Tensor tensor1, Tensor tensor2, *, Scalar value=1, Tensor(a!) out) -> Tensor(a!)

- func: addcmul(Tensor self, Tensor tensor1, Tensor tensor2, *, Scalar value=1) -> Tensor
  use_c10_dispatcher: True
  variants: method, function

- func: addcmul_(Tensor(a!) self, Tensor tensor1, Tensor tensor2, *, Scalar value=1) -> Tensor(a!)
  use_c10_dispatcher: True
  variants: method

- func: addcdiv.out(Tensor self, Tensor tensor1, Tensor tensor2, *, Scalar value=1, Tensor(a!) out) -> Tensor(a!)

- func: addcdiv(Tensor self, Tensor tensor1, Tensor tensor2, *, Scalar value=1) -> Tensor
  use_c10_dispatcher: True
  variants: method, function

- func: lstsq.X(Tensor self, Tensor A, *, Tensor(a!) X, Tensor(b!) qr) -> (Tensor(a!) solution, Tensor(b!) QR)
  dispatch:
    CPU: legacy::cpu::_th_gels_out
    CUDA: legacy::cuda::_th_gels_out

- func: lstsq(Tensor self, Tensor A) -> (Tensor solution, Tensor QR)
  use_c10_dispatcher: True
  variants: method, function
  dispatch:
    CPU: legacy::cpu::_th_gels
    CUDA: legacy::cuda::_th_gels

- func: triangular_solve.X(Tensor self, Tensor A, bool upper=True, bool transpose=False, bool unitriangular=False, *, Tensor(a!) X, Tensor(b!) M) -> (Tensor(a!) solution, Tensor(b!) cloned_coefficient)

- func: triangular_solve(Tensor self, Tensor A, bool upper=True, bool transpose=False, bool unitriangular=False) -> (Tensor solution, Tensor cloned_coefficient)
  use_c10_dispatcher: True
  variants: method, function

- func: _triangular_solve_helper(Tensor self, Tensor A, bool upper, bool transpose, bool unitriangular) -> (Tensor, Tensor)
  use_c10_dispatcher: True
  variants: function
  dispatch:
    CPU: _triangular_solve_helper_cpu
    CUDA: _triangular_solve_helper_cuda

- func: symeig.e(Tensor self, bool eigenvectors=False, bool upper=True, *, Tensor(a!) e, Tensor(b!) V) -> (Tensor(a!) eigenvalues, Tensor(b!) eigenvectors)

- func: symeig(Tensor self, bool eigenvectors=False, bool upper=True) -> (Tensor eigenvalues, Tensor eigenvectors)
  use_c10_dispatcher: True
  variants: method, function

- func: _symeig_helper(Tensor self, bool eigenvectors, bool upper) -> (Tensor, Tensor)
  use_c10_dispatcher: True
  variants: function
  dispatch:
    CPU: _symeig_helper_cpu
    CUDA: _symeig_helper_cuda

- func: eig.e(Tensor self, bool eigenvectors=False, *, Tensor(a!) e, Tensor(b!) v) -> (Tensor(a!) eigenvalues, Tensor(b!) eigenvectors)
  dispatch:
    CPU: legacy::cpu::_th_eig_out
    CUDA: legacy::cuda::_th_eig_out

- func: eig(Tensor self, bool eigenvectors=False) -> (Tensor eigenvalues, Tensor eigenvectors)
  use_c10_dispatcher: True
  variants: method, function
  dispatch:
    CPU: legacy::cpu::_th_eig
    CUDA: legacy::cuda::_th_eig

- func: svd.U(Tensor self, bool some=True, bool compute_uv=True, *, Tensor(a!) U, Tensor(b!) S, Tensor(c!) V) -> (Tensor(a!) U, Tensor(b!) S, Tensor(c!) V)

- func: svd(Tensor self, bool some=True, bool compute_uv=True) -> (Tensor U, Tensor S, Tensor V)
  use_c10_dispatcher: True
  variants: method, function

- func: _svd_helper(Tensor self, bool some, bool compute_uv) -> (Tensor, Tensor, Tensor)
  use_c10_dispatcher: True
  variants: function
  dispatch:
    CPU: _svd_helper_cpu
    CUDA: _svd_helper_cuda

- func: cholesky.out(Tensor self, bool upper=False, *, Tensor(a!) out) -> Tensor(a!)

- func: cholesky(Tensor self, bool upper=False) -> Tensor
  use_c10_dispatcher: True
  variants: method, function

- func: _cholesky_helper(Tensor self, bool upper) -> Tensor
  use_c10_dispatcher: True
  variants: function
  dispatch:
    CPU: _cholesky_helper_cpu
    CUDA: _cholesky_helper_cuda

- func: cholesky_solve.out(Tensor self, Tensor input2, bool upper=False, *, Tensor(a!) out) -> Tensor(a!)

- func: cholesky_solve(Tensor self, Tensor input2, bool upper=False) -> Tensor
  use_c10_dispatcher: True
  variants: method, function

- func: _cholesky_solve_helper(Tensor self, Tensor A, bool upper) -> Tensor
  use_c10_dispatcher: True
  variants: function
  dispatch:
    CPU: _cholesky_solve_helper_cpu
    CUDA: _cholesky_solve_helper_cuda

- func: solve(Tensor self, Tensor A) -> (Tensor solution, Tensor LU)
  use_c10_dispatcher: True
  variants: function, method

- func: solve.solution(Tensor self, Tensor A, *, Tensor(a!) solution, Tensor(b!) lu) -> (Tensor(a!) solution, Tensor(b!) LU)

- func: _solve_helper(Tensor self, Tensor A) -> (Tensor, Tensor)
  use_c10_dispatcher: True
  variants: function
  dispatch:
    CPU: _solve_helper_cpu
    CUDA: _solve_helper_cuda

- func: cholesky_inverse.out(Tensor self, bool upper=False, *, Tensor(a!) out) -> Tensor(a!)
  dispatch:
    CPU: legacy::cpu::_th_potri_out
    CUDA: legacy::cuda::_th_potri_out

- func: cholesky_inverse(Tensor self, bool upper=False) -> Tensor
  use_c10_dispatcher: True
  variants: method, function
  dispatch:
    CPU: legacy::cpu::_th_potri
    CUDA: legacy::cuda::_th_potri

- func: qr.Q(Tensor self, bool some=True, *, Tensor(a!) Q, Tensor(b!) R) -> (Tensor(a!) Q, Tensor(b!) R)

- func: qr(Tensor self, bool some=True) -> (Tensor Q, Tensor R)
  use_c10_dispatcher: True
  variants: method, function

- func: _qr_helper(Tensor self, bool some) -> (Tensor, Tensor)
  use_c10_dispatcher: True
  variants: function
  dispatch:
    CPU: _qr_helper_cpu
    CUDA: _qr_helper_cuda

- func: geqrf.a(Tensor self, *, Tensor(a!) a, Tensor(b!) tau) -> (Tensor(a!) a, Tensor(b!) tau)
  dispatch:
    CPU: legacy::cpu::_th_geqrf_out
    CUDA: legacy::cuda::_th_geqrf_out

- func: geqrf(Tensor self) -> (Tensor a, Tensor tau)
  use_c10_dispatcher: True
  variants: method, function
  dispatch:
    CPU: legacy::cpu::_th_geqrf
    CUDA: legacy::cuda::_th_geqrf

- func: orgqr.out(Tensor self, Tensor input2, *, Tensor(a!) out) -> Tensor(a!)
  dispatch:
    CPU: legacy::cpu::_th_orgqr_out

- func: orgqr(Tensor self, Tensor input2) -> Tensor
  use_c10_dispatcher: True
  variants: method, function
  dispatch:
    CPU: legacy::cpu::_th_orgqr

- func: ormqr.out(Tensor self, Tensor input2, Tensor input3, bool left=True, bool transpose=False, *, Tensor(a!) out) -> Tensor(a!)
  dispatch:
    CPU: legacy::cpu::_th_ormqr_out

- func: ormqr(Tensor self, Tensor input2, Tensor input3, bool left=True, bool transpose=False) -> Tensor
  use_c10_dispatcher: True
  variants: method, function
  dispatch:
    CPU: legacy::cpu::_th_ormqr

- func: _lu_with_info(Tensor self, bool pivot=True, bool check_errors=True) -> (Tensor, Tensor, Tensor)
  use_c10_dispatcher: True
  variants: function
  dispatch:
    CPU: _lu_with_info_cpu
    CUDA: _lu_with_info_cuda

- func: lu_solve.out(Tensor self, Tensor LU_data, Tensor LU_pivots, *, Tensor(a!) out) -> Tensor(a!)

- func: lu_solve(Tensor self, Tensor LU_data, Tensor LU_pivots) -> Tensor
  use_c10_dispatcher: True
  variants: method, function

- func: _lu_solve_helper(Tensor self, Tensor LU_data, Tensor LU_pivots) -> Tensor
  use_c10_dispatcher: True
  variants: function
  dispatch:
    CPU: _lu_solve_helper_cpu
    CUDA: _lu_solve_helper_cuda

# TODO: remove dispatch section when porting TH CUDA to ATen
- func: multinomial.out(Tensor self, int num_samples, bool replacement=False, *, Generator? generator=None, Tensor(a!) out) -> Tensor(a!)
  dispatch:
    CPU: multinomial_out
    CUDA: multinomial_out

- func: multinomial(Tensor self, int num_samples, bool replacement=False, *, Generator? generator=None) -> Tensor
  variants: method, function
  dispatch:
    CPU: multinomial
    CUDA: multinomial

- func: _multinomial_alias_setup(Tensor probs) -> (Tensor, Tensor)
  use_c10_dispatcher: True
  variants: function
  dispatch:
    CPU: legacy::cpu::_th_multinomial_alias_setup
    CUDA: legacy::cuda::_th_multinomial_alias_setup

- func: _multinomial_alias_draw(Tensor J, Tensor q, int num_samples, *, Generator? generator=None) -> Tensor
  variants: function
  dispatch:
    CPU: legacy::cpu::_th_multinomial_alias_draw
    CUDA: legacy::cuda::_th_multinomial_alias_draw

- func: lgamma.out(Tensor self, *, Tensor(a!) out) -> Tensor(a!)
  supports_named_tensor: True
  dispatch:
    CPU: legacy::cpu::_th_lgamma_out
    CUDA: legacy::cuda::_th_lgamma_out

- func: lgamma(Tensor self) -> Tensor
  use_c10_dispatcher: True
  supports_named_tensor: True
  variants: method, function
  dispatch:
    CPU: legacy::cpu::_th_lgamma
    CUDA: legacy::cuda::_th_lgamma

- func: digamma.out(Tensor self, *, Tensor(a!) out) -> Tensor(a!)
  supports_named_tensor: True

- func: digamma(Tensor self) -> Tensor
  use_c10_dispatcher: True
  supports_named_tensor: True
  variants: method, function

- func: polygamma.out(int n, Tensor self, *, Tensor(a!) out) -> Tensor(a!)
  supports_named_tensor: True

- func: polygamma(int n, Tensor self) -> Tensor
  use_c10_dispatcher: True
  supports_named_tensor: True
  variants: method, function

- func: erfinv(Tensor self) -> Tensor
  use_c10_dispatcher: True
  supports_named_tensor: True
  variants: method, function

- func: erfinv_(Tensor(a!) self) -> Tensor(a!)
  use_c10_dispatcher: True
  supports_named_tensor: True
  variants: method

- func: erfinv.out(Tensor self, *, Tensor(a!) out) -> Tensor(a!)
  supports_named_tensor: True
  dispatch:
    CPU: erfinv_out
    CUDA: erfinv_out

- func: sign(Tensor self) -> Tensor
  use_c10_dispatcher: True
  variants: function, method
  supports_named_tensor: True

- func: sign_(Tensor(a!) self) -> Tensor(a!)
  use_c10_dispatcher: True
  variants: method
  supports_named_tensor: True

- func: sign.out(Tensor self, *, Tensor(a!) out) -> Tensor(a!)
  supports_named_tensor: True
  dispatch:
    CPU: sign_out
    CUDA: sign_out

- func: dist(Tensor self, Tensor other, Scalar p=2) -> Tensor
  use_c10_dispatcher: True
  variants: method, function
  dispatch:
    CPU: legacy::cpu::_th_dist
    CUDA: legacy::cuda::_th_dist

- func: atan2.out(Tensor self, Tensor other, *, Tensor(a!) out) -> Tensor(a!)

- func: atan2(Tensor self, Tensor other) -> Tensor
  use_c10_dispatcher: True
  variants: method, function

- func: lerp.Scalar_out(Tensor self, Tensor end, Scalar weight, *, Tensor(a!) out) -> Tensor(a!)
  dispatch:
    CPU: lerp_cpu_scalar_out
    CUDA: lerp_cuda_scalar_out

- func: lerp.Tensor_out(Tensor self, Tensor end, Tensor weight, *, Tensor(a!) out) -> Tensor(a!)
  dispatch:
    CPU: lerp_cpu_tensor_out
    CUDA: lerp_cuda_tensor_out

- func: lerp.Scalar(Tensor self, Tensor end, Scalar weight) -> Tensor
  use_c10_dispatcher: True
  variants: method, function
  dispatch:
    CPU: lerp_cpu_scalar
    CUDA: lerp_cuda_scalar

- func: lerp.Tensor(Tensor self, Tensor end, Tensor weight) -> Tensor
  use_c10_dispatcher: True
  variants: method, function
  dispatch:
    CPU: lerp_cpu_tensor
    CUDA: lerp_cuda_tensor

- func: histc.out(Tensor self, int bins=100, Scalar min=0, Scalar max=0, *, Tensor(a!) out) -> Tensor(a!)
  dispatch:
    CPU: legacy::cpu::_th_histc_out
    CUDA: _histc_out_cuda

- func: histc(Tensor self, int bins=100, Scalar min=0, Scalar max=0) -> Tensor
  use_c10_dispatcher: True
  variants: method, function
  dispatch:
    CPU: legacy::cpu::_th_histc
    CUDA: _histc_cuda

- func: fmod.Scalar_out(Tensor self, Scalar other, *, Tensor(a!) out) -> Tensor(a!)
  dispatch:
    CPU: legacy::cpu::_th_fmod_out
    CUDA: legacy::cuda::_th_fmod_out

- func: fmod.Scalar(Tensor self, Scalar other) -> Tensor
  use_c10_dispatcher: True
  variants: method, function
  dispatch:
    CPU: legacy::cpu::_th_fmod
    CUDA: legacy::cuda::_th_fmod

- func: fmod.Tensor_out(Tensor self, Tensor other, *, Tensor(a!) out) -> Tensor(a!)
  dispatch:
    CPU: legacy::cpu::_th_fmod_out
    CUDA: legacy::cuda::_th_fmod_out

- func: fmod.Tensor(Tensor self, Tensor other) -> Tensor
  use_c10_dispatcher: True
  variants: method, function
  dispatch:
    CPU: legacy::cpu::_th_fmod
    CUDA: legacy::cuda::_th_fmod

- func: remainder.Scalar_out(Tensor self, Scalar other, *, Tensor(a!) out) -> Tensor(a!)
  dispatch:
    CPU: legacy::cpu::_th_remainder_out
    CUDA: legacy::cuda::_th_remainder_out

- func: remainder.Scalar(Tensor self, Scalar other) -> Tensor
  use_c10_dispatcher: True
  variants: method, function
  dispatch:
    CPU: legacy::cpu::_th_remainder
    CUDA: legacy::cuda::_th_remainder

- func: remainder.Tensor_out(Tensor self, Tensor other, *, Tensor(a!) out) -> Tensor(a!)
  dispatch:
    CPU: legacy::cpu::_th_remainder_out
    CUDA: legacy::cuda::_th_remainder_out

- func: remainder.Tensor(Tensor self, Tensor other) -> Tensor
  use_c10_dispatcher: True
  variants: method, function
  dispatch:
    CPU: legacy::cpu::_th_remainder
    CUDA: legacy::cuda::_th_remainder

- func: min.out(Tensor self, Tensor other, *, Tensor(a!) out) -> Tensor(a!)
  dispatch:
    CPU: legacy::cpu::_th_min_out
    CUDA: legacy::cuda::_th_min_out

- func: min.other(Tensor self, Tensor other) -> Tensor
  use_c10_dispatcher: True
  variants: method, function
  dispatch:
    CPU: legacy::cpu::_th_min
    CUDA: legacy::cuda::_th_min

- func: min(Tensor self) -> Tensor
  use_c10_dispatcher: True
  variants: method, function
  dispatch:
    CPU: legacy::cpu::_th_min
    CUDA: legacy::cuda::_th_min
    QuantizedCPU: min_quant

- func: max.out(Tensor self, Tensor other, *, Tensor(a!) out) -> Tensor(a!)
  dispatch:
    CPU: legacy::cpu::_th_max_out
    CUDA: legacy::cuda::_th_max_out

- func: max.other(Tensor self, Tensor other) -> Tensor
  use_c10_dispatcher: True
  variants: method, function
  dispatch:
    CPU: legacy::cpu::_th_max
    CUDA: legacy::cuda::_th_max

- func: max(Tensor self) -> Tensor
  use_c10_dispatcher: True
  variants: method, function
  dispatch:
    CPU: legacy::cpu::_th_max
    CUDA: legacy::cuda::_th_max
    QuantizedCPU: max_quant

- func: median(Tensor self) -> Tensor
  use_c10_dispatcher: True
  variants: method, function
  dispatch:
    CPU: median_cpu
    CUDA: median_cuda

- func: sort.values(Tensor self, int dim=-1, bool descending=False, *, Tensor(a!) values, Tensor(b!) indices) -> (Tensor(a!) values, Tensor(b!) indices)
  dispatch:
    CPU: legacy::cpu::_th_sort_out
    CUDA: legacy::cuda::_th_sort_out

- func: sort(Tensor self, int dim=-1, bool descending=False) -> (Tensor values, Tensor indices)
  use_c10_dispatcher: True
  variants: method, function
  dispatch:
    CPU: legacy::cpu::_th_sort
    CUDA: legacy::cuda::_th_sort
    QuantizedCPU: sort_quant

- func: argsort(Tensor self, int dim=-1, bool descending=False) -> Tensor
  use_c10_dispatcher: True
  variants: method, function

- func: topk.values(Tensor self, int k, int dim=-1, bool largest=True, bool sorted=True, *, Tensor(a!) values, Tensor(b!) indices) ->(Tensor(a!) values, Tensor(b!) indices)
  dispatch:
    CPU: topk_out_cpu
    CUDA: legacy::cuda::_th_topk_out

- func: topk(Tensor self, int k, int dim=-1, bool largest=True, bool sorted=True) -> (Tensor values, Tensor indices)
  use_c10_dispatcher: True
  variants: method, function

- func: all(Tensor self) -> Tensor
  use_c10_dispatcher: True
  variants: method, function

- func: any(Tensor self) -> Tensor
  use_c10_dispatcher: True
  variants: method, function

- func: renorm.out(Tensor self, Scalar p, int dim, Scalar maxnorm, *, Tensor(a!) out) -> Tensor(a!)
  dispatch:
    CPU: legacy::cpu::_th_renorm_out
    CUDA: legacy::cuda::_th_renorm_out

- func: renorm(Tensor self, Scalar p, int dim, Scalar maxnorm) -> Tensor
  use_c10_dispatcher: True
  variants: method, function
  dispatch:
    CPU: legacy::cpu::_th_renorm
    CUDA: legacy::cuda::_th_renorm

- func: unfold(Tensor(a) self, int dimension, int size, int step) -> Tensor(a)
  use_c10_dispatcher: True
  variants: method
  dispatch:
    CPU: legacy::cpu::_th_unfold
    CUDA: legacy::cuda::_th_unfold

- func: equal(Tensor self, Tensor other) -> bool
  use_c10_dispatcher: True
  variants: method, function
  dispatch:
    CPU: legacy::cpu::_th_equal
    CUDA: legacy::cuda::_th_equal
    QuantizedCPU: quantized_equal

- func: pow.Tensor_Tensor_out(Tensor self, Tensor exponent, *, Tensor(a!) out) -> Tensor(a!)
  dispatch:
    CPU: pow_out
    CUDA: pow_out

- func: pow.Tensor_Tensor(Tensor self, Tensor exponent) -> Tensor
  use_c10_dispatcher: True
  variants: method, function
  dispatch:
    CPU: pow
    CUDA: pow

- func: pow.Scalar_out(Scalar self, Tensor exponent, *, Tensor(a!) out) -> Tensor(a!)
  dispatch:
    CPU: pow_out
    CUDA: pow_out

- func: pow.Scalar(Scalar self, Tensor exponent) -> Tensor
  use_c10_dispatcher: True
  dispatch:
    CPU: pow
    CUDA: pow

- func: normal.Tensor_float_out(Tensor mean, float std=1, *, Generator? generator=None, Tensor(a!) out) -> Tensor(a!)
  dispatch:
    CPU: legacy::cpu::_th_normal_out
    CUDA: normal_out_cuda

- func: normal.Tensor_float(Tensor mean, float std=1, *, Generator? generator=None) -> Tensor
  dispatch:
    CPU: legacy::cpu::_th_normal
    CUDA: normal_cuda

- func: normal.float_Tensor_out(float mean, Tensor std, *, Generator? generator=None, Tensor(a!) out) -> Tensor(a!)
  dispatch:
    CPU: legacy::cpu::_th_normal_out
    CUDA: normal_out_cuda

- func: normal.float_Tensor(float mean, Tensor std, *, Generator? generator=None) -> Tensor
  dispatch:
    CPU: legacy::cpu::_th_normal
    CUDA: normal_cuda

- func: normal.Tensor_Tensor_out(Tensor mean, Tensor std, *, Generator? generator=None, Tensor(a!) out) -> Tensor(a!)
  dispatch:
    CPU: legacy::cpu::_th_normal_out
    CUDA: normal_out_cuda

- func: normal.Tensor_Tensor(Tensor mean, Tensor std, *, Generator? generator=None) -> Tensor
  dispatch:
    CPU: legacy::cpu::_th_normal
    CUDA: normal_cuda

- func: normal.float_float(float mean, float std, int[] size, *, Generator? generator=None, ScalarType? dtype=None, Layout? layout=None, Device? device=None, bool? pin_memory=None) -> Tensor

- func: normal.float_float_out(float mean, float std, int[] size, *, Generator? generator=None, Tensor(a!) out) -> Tensor(a!)

- func: alias(Tensor(a) self) -> Tensor(a)
  use_c10_dispatcher: True
  variants: method, function
  supports_named_tensor: True

- func: _addr(Tensor self, Tensor vec1, Tensor vec2, *, Scalar beta=1, Scalar alpha=1) -> Tensor
  use_c10_dispatcher: True
  dispatch:
    CPU: legacy::cpu::_th_addr
    CUDA: legacy::cuda::_th_addr

- func: _addr_(Tensor(a!) self, Tensor vec1, Tensor vec2, *, Scalar beta=1, Scalar alpha=1) -> Tensor(a!)
  use_c10_dispatcher: True
  dispatch:
    CPU: legacy::cpu::_th_addr_
    CUDA: legacy::cuda::_th_addr_

- func: _addr.out(Tensor self, Tensor vec1, Tensor vec2, *, Scalar beta=1, Scalar alpha=1, Tensor(a!) out) -> Tensor(a!)
  dispatch:
    CPU: legacy::cpu::_th_addr_out
    CUDA: legacy::cuda::_th_addr_out

- func: _index_copy_(Tensor(a!) self, int dim, Tensor index, Tensor source) -> Tensor(a!)
  use_c10_dispatcher: True
  dispatch:
    CPU: legacy::cpu::_th_index_copy_
    CUDA: legacy::cuda::_th_index_copy_

- func: _cumsum(Tensor self, int dim) -> Tensor
  use_c10_dispatcher: True
  dispatch:
    CPU: legacy::cpu::_th_cumsum
    CUDA: legacy::cuda::_th_cumsum

- func: _cumsum.out(Tensor self, int dim, *, Tensor(a!) out) -> Tensor(a!)
  dispatch:
    CPU: legacy::cpu::_th_cumsum_out
    CUDA: legacy::cuda::_th_cumsum_out

- func: _cumprod(Tensor self, int dim) -> Tensor
  use_c10_dispatcher: True
  dispatch:
    CPU: legacy::cpu::_th_cumprod
    CUDA: legacy::cuda::_th_cumprod

- func: _cumprod.out(Tensor self, int dim, *, Tensor(a!) out) -> Tensor(a!)
  dispatch:
    CPU: legacy::cpu::_th_cumprod_out
    CUDA: legacy::cuda::_th_cumprod_out

- func: _var(Tensor self, bool unbiased=True) -> Tensor
  use_c10_dispatcher: True
  dispatch:
    CPU: legacy::cpu::_th_var
    CUDA: legacy::cuda::_th_var
  supports_named_tensor: True

- func: _std(Tensor self, bool unbiased=True) -> Tensor
  use_c10_dispatcher: True
  dispatch:
    CPU: legacy::cpu::_th_std
    CUDA: legacy::cuda::_th_std
  supports_named_tensor: True

<<<<<<< HEAD
=======
- func: _addmm.out(Tensor self, Tensor mat1, Tensor mat2, *, Scalar beta=1, Scalar alpha=1, Tensor(a!) out) -> Tensor(a!)
  dispatch:
    CPU: legacy::cpu::_th_addmm_out
    CUDA: legacy::cuda::_th_addmm_out
  supports_named_tensor: True

- func: _addmm(Tensor self, Tensor mat1, Tensor mat2, *, Scalar beta=1, Scalar alpha=1) -> Tensor
  use_c10_dispatcher: True
  dispatch:
    CPU: legacy::cpu::_th_addmm
    CUDA: legacy::cuda::_th_addmm
  supports_named_tensor: True

- func: _addmm_(Tensor(a!) self, Tensor mat1, Tensor mat2, *, Scalar beta=1, Scalar alpha=1) -> Tensor(a!)
  use_c10_dispatcher: True
  dispatch:
    CPU: legacy::cpu::_th_addmm_
    CUDA: legacy::cuda::_th_addmm_
  supports_named_tensor: True

>>>>>>> 99b9e92e
- func: _cat(Tensor[] tensors, int dim=0) -> Tensor
  use_c10_dispatcher: True
  dispatch:
    CPU: legacy::cpu::_th_cat
    CUDA: legacy::cuda::_th_cat

- func: _cat.out(Tensor[] tensors, int dim=0, *, Tensor(a!) out) -> Tensor(a!)
  dispatch:
    CPU: legacy::cpu::_th_cat_out
    CUDA: legacy::cuda::_th_cat_out

- func: _mode(Tensor self, int dim=-1, bool keepdim=False) -> (Tensor, Tensor)
  use_c10_dispatcher: True
  dispatch:
    CPU: legacy::cpu::_th_mode
    CUDA: legacy::cuda::_th_mode

- func: _mode.values(Tensor self, int dim=-1, bool keepdim=False, *, Tensor(a!) values, Tensor(b!) indices) -> (Tensor(a!), Tensor(b!))
  dispatch:
    CPU: legacy::cpu::_th_mode_out
    CUDA: legacy::cuda::_th_mode_out

- func: _max(Tensor self, int dim, bool keepdim=False) -> (Tensor, Tensor)
  use_c10_dispatcher: True
  dispatch:
    CPU: legacy::cpu::_th_max
    CUDA: legacy::cuda::_th_max

- func: _max.max(Tensor self, int dim, bool keepdim=False, *, Tensor(a!) max, Tensor(b!) max_indices) -> (Tensor(a!), Tensor(b!))
  dispatch:
    CPU: legacy::cpu::_th_max_out
    CUDA: legacy::cuda::_th_max_out

- func: _min(Tensor self, int dim, bool keepdim=False) -> (Tensor, Tensor)
  use_c10_dispatcher: True
  dispatch:
    CPU: legacy::cpu::_th_min
    CUDA: legacy::cuda::_th_min

- func: _min.min(Tensor self, int dim, bool keepdim=False, *, Tensor(a!) min, Tensor(b!) min_indices) -> (Tensor(a!), Tensor(b!))
  dispatch:
    CPU: legacy::cpu::_th_min_out
    CUDA: legacy::cuda::_th_min_out

## NN wrappers

- func: binary_cross_entropy.out(Tensor self, Tensor target, Tensor? weight=None, int reduction=Mean, *, Tensor(a!) out) -> Tensor(a!)
  python_module: nn
  dispatch:
    CPU: legacy::cpu::_thnn_binary_cross_entropy_forward_out
    CUDA: legacy::cuda::_thnn_binary_cross_entropy_forward_out

- func: binary_cross_entropy(Tensor self, Tensor target, Tensor? weight=None, int reduction=Mean) -> Tensor
  python_module: nn
  dispatch:
    CPU: legacy::cpu::_thnn_binary_cross_entropy_forward
    CUDA: legacy::cuda::_thnn_binary_cross_entropy_forward

- func: binary_cross_entropy_backward.grad_input(Tensor grad_output, Tensor self, Tensor target, Tensor? weight=None, int reduction=Mean, *, Tensor(a!) grad_input) -> Tensor(a!)
  python_module: nn
  dispatch:
    CPU: legacy::cpu::_thnn_binary_cross_entropy_backward_out
    CUDA: legacy::cuda::_thnn_binary_cross_entropy_backward_out

- func: binary_cross_entropy_backward(Tensor grad_output, Tensor self, Tensor target, Tensor? weight=None, int reduction=Mean) -> Tensor
  python_module: nn
  dispatch:
    CPU: legacy::cpu::_thnn_binary_cross_entropy_backward
    CUDA: legacy::cuda::_thnn_binary_cross_entropy_backward

- func: mse_loss.out(Tensor self, Tensor target, int reduction=Mean, *, Tensor(a!) out) -> Tensor(a!)
  python_module: nn
  dispatch:
    CPU: legacy::cpu::_thnn_mse_loss_forward_out
    CUDA: legacy::cuda::_thnn_mse_loss_forward_out

- func: mse_loss(Tensor self, Tensor target, int reduction=Mean) -> Tensor
  use_c10_dispatcher: True
  python_module: nn
  dispatch:
    CPU: legacy::cpu::_thnn_mse_loss_forward
    CUDA: legacy::cuda::_thnn_mse_loss_forward

- func: mse_loss_backward.grad_input(Tensor grad_output, Tensor self, Tensor target, int reduction, *, Tensor(a!) grad_input) -> Tensor(a!)
  python_module: nn
  dispatch:
    CPU: legacy::cpu::_thnn_mse_loss_backward_out
    CUDA: legacy::cuda::_thnn_mse_loss_backward_out

- func: mse_loss_backward(Tensor grad_output, Tensor self, Tensor target, int reduction) -> Tensor
  use_c10_dispatcher: True
  python_module: nn
  dispatch:
    CPU: legacy::cpu::_thnn_mse_loss_backward
    CUDA: legacy::cuda::_thnn_mse_loss_backward

- func: l1_loss.out(Tensor self, Tensor target, int reduction=Mean, *, Tensor(a!) out) -> Tensor(a!)
  python_module: nn
  dispatch:
    CPU: legacy::cpu::_thnn_l1_loss_forward_out
    CUDA: legacy::cuda::_thnn_l1_loss_forward_out

- func: l1_loss(Tensor self, Tensor target, int reduction=Mean) -> Tensor
  use_c10_dispatcher: True
  python_module: nn
  dispatch:
    CPU: legacy::cpu::_thnn_l1_loss_forward
    CUDA: legacy::cuda::_thnn_l1_loss_forward

- func: l1_loss_backward.grad_input(Tensor grad_output, Tensor self, Tensor target, int reduction, *, Tensor(a!) grad_input) -> Tensor(a!)
  python_module: nn
  dispatch:
    CPU: legacy::cpu::_thnn_l1_loss_backward_out
    CUDA: legacy::cuda::_thnn_l1_loss_backward_out

- func: l1_loss_backward(Tensor grad_output, Tensor self, Tensor target, int reduction) -> Tensor
  use_c10_dispatcher: True
  python_module: nn
  dispatch:
    CPU: legacy::cpu::_thnn_l1_loss_backward
    CUDA: legacy::cuda::_thnn_l1_loss_backward

- func: multi_margin_loss.out(Tensor self, Tensor target, Scalar p=1, Scalar margin=1, Tensor? weight=None, int reduction=Mean, *, Tensor(a!) out) -> Tensor(a!)
  python_module: nn
  dispatch:
    CPU: legacy::cpu::_thnn_multi_margin_loss_forward_out
    CUDA: legacy::cuda::_thnn_multi_margin_loss_forward_out

- func: multi_margin_loss(Tensor self, Tensor target, Scalar p=1, Scalar margin=1, Tensor? weight=None, int reduction=Mean) -> Tensor
  python_module: nn
  dispatch:
    CPU: legacy::cpu::_thnn_multi_margin_loss_forward
    CUDA: legacy::cuda::_thnn_multi_margin_loss_forward

- func: multi_margin_loss_backward.grad_input(Tensor grad_output, Tensor self, Tensor target, Scalar p, Scalar margin, Tensor? weight=None, int reduction=Mean, *, Tensor(a!) grad_input) -> Tensor(a!)
  python_module: nn
  dispatch:
    CPU: legacy::cpu::_thnn_multi_margin_loss_backward_out
    CUDA: legacy::cuda::_thnn_multi_margin_loss_backward_out

- func: multi_margin_loss_backward(Tensor grad_output, Tensor self, Tensor target, Scalar p, Scalar margin, Tensor? weight=None, int reduction=Mean) -> Tensor
  python_module: nn
  dispatch:
    CPU: legacy::cpu::_thnn_multi_margin_loss_backward
    CUDA: legacy::cuda::_thnn_multi_margin_loss_backward

- func: multilabel_margin_loss.out(Tensor self, Tensor target, int reduction=Mean, *, Tensor(a!) out) -> Tensor(a!)
  python_module: nn

- func: multilabel_margin_loss(Tensor self, Tensor target, int reduction=Mean) -> Tensor
  use_c10_dispatcher: True
  python_module: nn

- func: multilabel_margin_loss_forward.output(Tensor self, Tensor target, int reduction, *, Tensor(a!) output, Tensor(b!) is_target) -> (Tensor(a!), Tensor(b!))
  python_module: nn
  dispatch:
    CPU: legacy::cpu::_thnn_multilabel_margin_loss_forward_out
    CUDA: legacy::cuda::_thnn_multilabel_margin_loss_forward_out

- func: multilabel_margin_loss_forward(Tensor self, Tensor target, int reduction) -> (Tensor output, Tensor is_target)
  use_c10_dispatcher: True
  python_module: nn
  dispatch:
    CPU: legacy::cpu::_thnn_multilabel_margin_loss_forward
    CUDA: legacy::cuda::_thnn_multilabel_margin_loss_forward

- func: multilabel_margin_loss_backward.grad_input(Tensor grad_output, Tensor self, Tensor target, int reduction, Tensor is_target, *, Tensor(a!) grad_input) -> Tensor(a!)
  python_module: nn
  dispatch:
    CPU: legacy::cpu::_thnn_multilabel_margin_loss_backward_out
    CUDA: legacy::cuda::_thnn_multilabel_margin_loss_backward_out

- func: multilabel_margin_loss_backward(Tensor grad_output, Tensor self, Tensor target, int reduction, Tensor is_target) -> Tensor
  use_c10_dispatcher: True
  python_module: nn
  dispatch:
    CPU: legacy::cpu::_thnn_multilabel_margin_loss_backward
    CUDA: legacy::cuda::_thnn_multilabel_margin_loss_backward

- func: nll_loss.out(Tensor self, Tensor target, Tensor? weight=None, int reduction=Mean, int ignore_index=-100, *, Tensor(a!) out) -> Tensor(a!)
  python_module: nn

- func: nll_loss(Tensor self, Tensor target, Tensor? weight=None, int reduction=Mean, int ignore_index=-100) -> Tensor
  python_module: nn

- func: nll_loss_forward.output(Tensor self, Tensor target, Tensor? weight, int reduction, int ignore_index, *, Tensor(a!) output, Tensor(b!) total_weight) -> (Tensor(a!), Tensor(b!))
  python_module: nn
  dispatch:
    CPU: legacy::cpu::_thnn_nll_loss_forward_out
    CUDA: legacy::cuda::_thnn_nll_loss_forward_out

- func: nll_loss_forward(Tensor self, Tensor target, Tensor? weight, int reduction, int ignore_index) -> (Tensor output, Tensor total_weight)
  python_module: nn
  dispatch:
    CPU: legacy::cpu::_thnn_nll_loss_forward
    CUDA: legacy::cuda::_thnn_nll_loss_forward

- func: nll_loss_backward.grad_input(Tensor grad_output, Tensor self, Tensor target, Tensor? weight, int reduction, int ignore_index, Tensor total_weight, *, Tensor(a!) grad_input) -> Tensor(a!)
  python_module: nn
  dispatch:
    CPU: legacy::cpu::_thnn_nll_loss_backward_out
    CUDA: legacy::cuda::_thnn_nll_loss_backward_out

- func: nll_loss_backward(Tensor grad_output, Tensor self, Tensor target, Tensor? weight, int reduction, int ignore_index, Tensor total_weight) -> Tensor
  python_module: nn
  dispatch:
    CPU: legacy::cpu::_thnn_nll_loss_backward
    CUDA: legacy::cuda::_thnn_nll_loss_backward

- func: nll_loss2d.out(Tensor self, Tensor target, Tensor? weight=None, int reduction=Mean, int ignore_index=-100, *, Tensor(a!) out) -> Tensor(a!)
  python_module: nn

- func: nll_loss2d(Tensor self, Tensor target, Tensor? weight=None, int reduction=Mean, int ignore_index=-100) -> Tensor
  python_module: nn

- func: nll_loss2d_forward.output(Tensor self, Tensor target, Tensor? weight, int reduction, int ignore_index, *, Tensor(a!) output, Tensor(b!) total_weight) -> (Tensor(a!), Tensor(b!))
  python_module: nn
  dispatch:
    CPU: legacy::cpu::_thnn_nll_loss2d_forward_out
    CUDA: legacy::cuda::_thnn_nll_loss2d_forward_out

- func: nll_loss2d_forward(Tensor self, Tensor target, Tensor? weight, int reduction, int ignore_index) -> (Tensor output, Tensor total_weight)
  python_module: nn
  dispatch:
    CPU: legacy::cpu::_thnn_nll_loss2d_forward
    CUDA: legacy::cuda::_thnn_nll_loss2d_forward

- func: nll_loss2d_backward.grad_input(Tensor grad_output, Tensor self, Tensor target, Tensor? weight, int reduction, int ignore_index, Tensor total_weight, *, Tensor(a!) grad_input) -> Tensor(a!)
  python_module: nn
  dispatch:
    CPU: legacy::cpu::_thnn_nll_loss2d_backward_out
    CUDA: legacy::cuda::_thnn_nll_loss2d_backward_out

- func: nll_loss2d_backward(Tensor grad_output, Tensor self, Tensor target, Tensor? weight, int reduction, int ignore_index, Tensor total_weight) -> Tensor
  python_module: nn
  dispatch:
    CPU: legacy::cpu::_thnn_nll_loss2d_backward
    CUDA: legacy::cuda::_thnn_nll_loss2d_backward

- func: smooth_l1_loss.out(Tensor self, Tensor target, int reduction=Mean, *, Tensor(a!) out) -> Tensor(a!)
  python_module: nn
  dispatch:
    CPU: legacy::cpu::_thnn_smooth_l1_loss_forward_out
    CUDA: legacy::cuda::_thnn_smooth_l1_loss_forward_out

- func: smooth_l1_loss(Tensor self, Tensor target, int reduction=Mean) -> Tensor
  use_c10_dispatcher: True
  python_module: nn
  dispatch:
    CPU: legacy::cpu::_thnn_smooth_l1_loss_forward
    CUDA: legacy::cuda::_thnn_smooth_l1_loss_forward

- func: smooth_l1_loss_backward.grad_input(Tensor grad_output, Tensor self, Tensor target, int reduction, *, Tensor(a!) grad_input) -> Tensor(a!)
  python_module: nn
  dispatch:
    CPU: legacy::cpu::_thnn_smooth_l1_loss_backward_out
    CUDA: legacy::cuda::_thnn_smooth_l1_loss_backward_out

- func: smooth_l1_loss_backward(Tensor grad_output, Tensor self, Tensor target, int reduction) -> Tensor
  use_c10_dispatcher: True
  python_module: nn
  dispatch:
    CPU: legacy::cpu::_thnn_smooth_l1_loss_backward
    CUDA: legacy::cuda::_thnn_smooth_l1_loss_backward

- func: soft_margin_loss.out(Tensor self, Tensor target, int reduction=Mean, *, Tensor(a!) out) -> Tensor(a!)
  python_module: nn
  dispatch:
    CPU: legacy::cpu::_thnn_soft_margin_loss_forward_out
    CUDA: legacy::cuda::_thnn_soft_margin_loss_forward_out

- func: soft_margin_loss(Tensor self, Tensor target, int reduction=Mean) -> Tensor
  use_c10_dispatcher: True
  python_module: nn
  dispatch:
    CPU: legacy::cpu::_thnn_soft_margin_loss_forward
    CUDA: legacy::cuda::_thnn_soft_margin_loss_forward

- func: soft_margin_loss_backward.grad_input(Tensor grad_output, Tensor self, Tensor target, int reduction, *, Tensor(a!) grad_input) -> Tensor(a!)
  python_module: nn
  dispatch:
    CPU: legacy::cpu::_thnn_soft_margin_loss_backward_out
    CUDA: legacy::cuda::_thnn_soft_margin_loss_backward_out

- func: soft_margin_loss_backward(Tensor grad_output, Tensor self, Tensor target, int reduction) -> Tensor
  use_c10_dispatcher: True
  python_module: nn
  dispatch:
    CPU: legacy::cpu::_thnn_soft_margin_loss_backward
    CUDA: legacy::cuda::_thnn_soft_margin_loss_backward

- func: elu.out(Tensor self, Scalar alpha=1, Scalar scale=1, Scalar input_scale=1, *, Tensor(a!) out) -> Tensor(a!)
  python_module: nn
  dispatch:
    CPU: legacy::cpu::_thnn_elu_forward_out
    CUDA: legacy::cuda::_thnn_elu_forward_out

- func: elu(Tensor self, Scalar alpha=1, Scalar scale=1, Scalar input_scale=1) -> Tensor
  use_c10_dispatcher: True
  python_module: nn
  dispatch:
    CPU: legacy::cpu::_thnn_elu_forward
    CUDA: legacy::cuda::_thnn_elu_forward

- func: elu_backward.grad_input(Tensor grad_output, Scalar alpha, Scalar scale, Scalar input_scale, Tensor output, *, Tensor(a!) grad_input) -> Tensor(a!)
  python_module: nn
  dispatch:
    CPU: legacy::cpu::_thnn_elu_backward_out
    CUDA: legacy::cuda::_thnn_elu_backward_out

- func: elu_backward(Tensor grad_output, Scalar alpha, Scalar scale, Scalar input_scale, Tensor output) -> Tensor
  use_c10_dispatcher: True
  python_module: nn
  dispatch:
    CPU: legacy::cpu::_thnn_elu_backward
    CUDA: legacy::cuda::_thnn_elu_backward

- func: elu_(Tensor(a!) self, Scalar alpha=1, Scalar scale=1, Scalar input_scale=1) -> Tensor(a!)
  use_c10_dispatcher: True
  python_module: nn
  dispatch:
    CPU: legacy::cpu::_thnn_elu_forward_
    CUDA: legacy::cuda::_thnn_elu_forward_

- func: glu.out(Tensor self, int dim=-1, *, Tensor(a!) out) -> Tensor(a!)
  python_module: nn
  dispatch:
    CPU: legacy::cpu::_thnn_glu_forward_out
    CUDA: legacy::cuda::_thnn_glu_forward_out

- func: glu(Tensor self, int dim=-1) -> Tensor
  use_c10_dispatcher: True
  python_module: nn
  dispatch:
    CPU: legacy::cpu::_thnn_glu_forward
    CUDA: legacy::cuda::_thnn_glu_forward

- func: glu_backward.grad_input(Tensor grad_output, Tensor self, int dim, *, Tensor(a!) grad_input) -> Tensor(a!)
  python_module: nn
  dispatch:
    CPU: legacy::cpu::_thnn_glu_backward_out
    CUDA: legacy::cuda::_thnn_glu_backward_out

- func: glu_backward(Tensor grad_output, Tensor self, int dim) -> Tensor
  use_c10_dispatcher: True
  python_module: nn
  dispatch:
    CPU: legacy::cpu::_thnn_glu_backward
    CUDA: legacy::cuda::_thnn_glu_backward

- func: hardtanh.out(Tensor self, Scalar min_val=-1, Scalar max_val=1, *, Tensor(a!) out) -> Tensor(a!)
  python_module: nn
  dispatch:
    CPU: legacy::cpu::_thnn_hardtanh_forward_out
    CUDA: legacy::cuda::_thnn_hardtanh_forward_out

- func: hardtanh(Tensor self, Scalar min_val=-1, Scalar max_val=1) -> Tensor
  use_c10_dispatcher: True
  python_module: nn
  dispatch:
    CPU: legacy::cpu::_thnn_hardtanh_forward
    CUDA: legacy::cuda::_thnn_hardtanh_forward

- func: hardtanh_backward.grad_input(Tensor grad_output, Tensor self, Scalar min_val, Scalar max_val, *, Tensor(a!) grad_input) -> Tensor(a!)
  python_module: nn
  dispatch:
    CPU: legacy::cpu::_thnn_hardtanh_backward_out
    CUDA: legacy::cuda::_thnn_hardtanh_backward_out

- func: hardtanh_backward(Tensor grad_output, Tensor self, Scalar min_val, Scalar max_val) -> Tensor
  use_c10_dispatcher: True
  python_module: nn
  dispatch:
    CPU: legacy::cpu::_thnn_hardtanh_backward
    CUDA: legacy::cuda::_thnn_hardtanh_backward

- func: hardtanh_(Tensor(a!) self, Scalar min_val=-1, Scalar max_val=1) -> Tensor(a!)
  use_c10_dispatcher: True
  python_module: nn
  dispatch:
    CPU: legacy::cpu::_thnn_hardtanh_forward_
    CUDA: legacy::cuda::_thnn_hardtanh_forward_

- func: leaky_relu.out(Tensor self, Scalar negative_slope=0.01, *, Tensor(a!) out) -> Tensor(a!)
  python_module: nn
  dispatch:
    CPU: legacy::cpu::_thnn_leaky_relu_forward_out
    CUDA: legacy::cuda::_thnn_leaky_relu_forward_out

- func: leaky_relu(Tensor self, Scalar negative_slope=0.01) -> Tensor
  use_c10_dispatcher: True
  python_module: nn
  dispatch:
    CPU: legacy::cpu::_thnn_leaky_relu_forward
    CUDA: legacy::cuda::_thnn_leaky_relu_forward

- func: leaky_relu_backward.grad_input(Tensor grad_output, Tensor self, Scalar negative_slope, *, Tensor(a!) grad_input) -> Tensor(a!)
  python_module: nn
  dispatch:
    CPU: legacy::cpu::_thnn_leaky_relu_backward_out
    CUDA: legacy::cuda::_thnn_leaky_relu_backward_out

- func: leaky_relu_backward(Tensor grad_output, Tensor self, Scalar negative_slope) -> Tensor
  use_c10_dispatcher: True
  python_module: nn
  dispatch:
    CPU: legacy::cpu::_thnn_leaky_relu_backward
    CUDA: legacy::cuda::_thnn_leaky_relu_backward

- func: leaky_relu_(Tensor(a!) self, Scalar negative_slope=0.01) -> Tensor(a!)
  use_c10_dispatcher: True
  python_module: nn
  dispatch:
    CPU: legacy::cpu::_thnn_leaky_relu_forward_
    CUDA: legacy::cuda::_thnn_leaky_relu_forward_

- func: log_sigmoid.out(Tensor self, *, Tensor(a!) out) -> Tensor(a!)
  python_module: nn

- func: log_sigmoid(Tensor self) -> Tensor
  use_c10_dispatcher: True
  python_module: nn

- func: log_sigmoid_forward.output(Tensor self, *, Tensor(a!) output, Tensor(b!) buffer) -> (Tensor(a!), Tensor(b!))
  python_module: nn
  dispatch:
    CPU: legacy::cpu::_thnn_log_sigmoid_forward_out
    CUDA: legacy::cuda::_thnn_log_sigmoid_forward_out

- func: log_sigmoid_forward(Tensor self) -> (Tensor output, Tensor buffer)
  use_c10_dispatcher: True
  python_module: nn
  dispatch:
    CPU: legacy::cpu::_thnn_log_sigmoid_forward
    CUDA: legacy::cuda::_thnn_log_sigmoid_forward

- func: log_sigmoid_backward.grad_input(Tensor grad_output, Tensor self, Tensor buffer, *, Tensor(a!) grad_input) -> Tensor(a!)
  python_module: nn
  dispatch:
    CPU: legacy::cpu::_thnn_log_sigmoid_backward_out
    CUDA: legacy::cuda::_thnn_log_sigmoid_backward_out

- func: log_sigmoid_backward(Tensor grad_output, Tensor self, Tensor buffer) -> Tensor
  use_c10_dispatcher: True
  python_module: nn
  dispatch:
    CPU: legacy::cpu::_thnn_log_sigmoid_backward
    CUDA: legacy::cuda::_thnn_log_sigmoid_backward

- func: rrelu_with_noise.out(Tensor self, Tensor noise, Scalar lower=0.125, Scalar upper=0.3333333333333333, bool training=False, Generator? generator=None, *, Tensor(a!) out) -> Tensor(a!)
  python_module: nn
  dispatch:
    CPU: legacy::cpu::_thnn_rrelu_with_noise_forward_out
    CUDA: legacy::cuda::_thnn_rrelu_with_noise_forward_out

- func: rrelu_with_noise(Tensor self, Tensor noise, Scalar lower=0.125, Scalar upper=0.3333333333333333, bool training=False, Generator? generator=None) -> Tensor
  python_module: nn
  dispatch:
    CPU: legacy::cpu::_thnn_rrelu_with_noise_forward
    CUDA: legacy::cuda::_thnn_rrelu_with_noise_forward

- func: rrelu_with_noise_backward.grad_input(Tensor grad_output, Tensor self, Tensor noise, Scalar lower, Scalar upper, bool training, *, Tensor(a!) grad_input) -> Tensor(a!)
  python_module: nn
  dispatch:
    CPU: legacy::cpu::_thnn_rrelu_with_noise_backward_out
    CUDA: legacy::cuda::_thnn_rrelu_with_noise_backward_out

- func: rrelu_with_noise_backward(Tensor grad_output, Tensor self, Tensor noise, Scalar lower, Scalar upper, bool training) -> Tensor
  use_c10_dispatcher: True
  python_module: nn
  dispatch:
    CPU: legacy::cpu::_thnn_rrelu_with_noise_backward
    CUDA: legacy::cuda::_thnn_rrelu_with_noise_backward

- func: rrelu_with_noise_(Tensor(a!) self, Tensor noise, Scalar lower=0.125, Scalar upper=0.3333333333333333, bool training=False, Generator? generator=None) -> Tensor(a!)
  python_module: nn
  dispatch:
    CPU: legacy::cpu::_thnn_rrelu_with_noise_forward_
    CUDA: legacy::cuda::_thnn_rrelu_with_noise_forward_

- func: softplus.out(Tensor self, Scalar beta=1, Scalar threshold=20, *, Tensor(a!) out) -> Tensor(a!)
  python_module: nn
  dispatch:
    CPU: legacy::cpu::_thnn_softplus_forward_out
    CUDA: legacy::cuda::_thnn_softplus_forward_out

- func: softplus(Tensor self, Scalar beta=1, Scalar threshold=20) -> Tensor
  use_c10_dispatcher: True
  python_module: nn
  dispatch:
    CPU: legacy::cpu::_thnn_softplus_forward
    CUDA: legacy::cuda::_thnn_softplus_forward

- func: softplus_backward.grad_input(Tensor grad_output, Tensor self, Scalar beta, Scalar threshold, Tensor output, *, Tensor(a!) grad_input) -> Tensor(a!)
  python_module: nn
  dispatch:
    CPU: legacy::cpu::_thnn_softplus_backward_out
    CUDA: legacy::cuda::_thnn_softplus_backward_out

- func: softplus_backward(Tensor grad_output, Tensor self, Scalar beta, Scalar threshold, Tensor output) -> Tensor
  use_c10_dispatcher: True
  python_module: nn
  dispatch:
    CPU: legacy::cpu::_thnn_softplus_backward
    CUDA: legacy::cuda::_thnn_softplus_backward

- func: softshrink.out(Tensor self, Scalar lambd=0.5, *, Tensor(a!) out) -> Tensor(a!)
  python_module: nn
  dispatch:
    CPU: legacy::cpu::_thnn_softshrink_forward_out
    CUDA: legacy::cuda::_thnn_softshrink_forward_out

- func: softshrink(Tensor self, Scalar lambd=0.5) -> Tensor
  use_c10_dispatcher: True
  python_module: nn
  dispatch:
    CPU: legacy::cpu::_thnn_softshrink_forward
    CUDA: legacy::cuda::_thnn_softshrink_forward

- func: softshrink_backward.grad_input(Tensor grad_output, Tensor self, Scalar lambd, *, Tensor(a!) grad_input) -> Tensor(a!)
  python_module: nn
  dispatch:
    CPU: legacy::cpu::_thnn_softshrink_backward_out
    CUDA: legacy::cuda::_thnn_softshrink_backward_out

- func: softshrink_backward(Tensor grad_output, Tensor self, Scalar lambd) -> Tensor
  use_c10_dispatcher: True
  python_module: nn
  dispatch:
    CPU: legacy::cpu::_thnn_softshrink_backward
    CUDA: legacy::cuda::_thnn_softshrink_backward

- func: adaptive_avg_pool2d.out(Tensor self, int[2] output_size, *, Tensor(a!) out) -> Tensor(a!)
  python_module: nn
  dispatch:
    CPU: adaptive_avg_pool2d_out_cpu
    CUDA: adaptive_avg_pool2d_out_cuda
    MkldnnCPU: mkldnn_adaptive_avg_pool2d_out
    QuantizedCPU: quantized_adaptive_avg_pool2d_out

- func: adaptive_avg_pool2d(Tensor self, int[2] output_size) -> Tensor
  use_c10_dispatcher: True
  python_module: nn

- func: mkldnn_adaptive_avg_pool2d(Tensor self, int[2] output_size) -> Tensor
  use_c10_dispatcher: True
  dispatch:
    MkldnnCPU: mkldnn_adaptive_avg_pool2d
  requires_tensor: True

- func: _adaptive_avg_pool2d(Tensor self, int[2] output_size) -> Tensor
  use_c10_dispatcher: True
  dispatch:
    CPU: adaptive_avg_pool2d_cpu
    CUDA: adaptive_avg_pool2d_cuda
    QuantizedCPU: quantized_adaptive_avg_pool2d

- func: _adaptive_avg_pool2d_backward(Tensor grad_output, Tensor self) -> Tensor
  use_c10_dispatcher: True
  python_module: nn
  dispatch:
    CPU: adaptive_avg_pool2d_backward_cpu
    CUDA: adaptive_avg_pool2d_backward_cuda

- func: adaptive_avg_pool3d.out(Tensor self, int[3] output_size, *, Tensor(a!) out) -> Tensor(a!)
  python_module: nn
  dispatch:
    CPU: adaptive_avg_pool3d_out_cpu
    CUDA: adaptive_avg_pool3d_out_cuda

- func: adaptive_avg_pool3d(Tensor self, int[3] output_size) -> Tensor
  use_c10_dispatcher: True
  python_module: nn
  dispatch:
    CPU: adaptive_avg_pool3d_cpu
    CUDA: adaptive_avg_pool3d_cuda

- func: adaptive_avg_pool3d_backward.grad_input(Tensor grad_output, Tensor self, *, Tensor(a!) grad_input) -> Tensor(a!)
  python_module: nn
  dispatch:
    CPU: adaptive_avg_pool3d_backward_out_cpu
    CUDA: adaptive_avg_pool3d_backward_out_cuda

- func: adaptive_avg_pool3d_backward(Tensor grad_output, Tensor self) -> Tensor
  use_c10_dispatcher: True
  python_module: nn
  dispatch:
    CPU: adaptive_avg_pool3d_backward_cpu
    CUDA: adaptive_avg_pool3d_backward_cuda

# Return: (Tensor output, Tensor indices)
- func: adaptive_max_pool2d.out(Tensor self, int[2] output_size, *, Tensor(a!) out, Tensor(b!) indices) -> (Tensor(a!), Tensor(b!))
  python_module: nn
  dispatch:
    CPU: adaptive_max_pool2d_out_cpu
    CUDA: adaptive_max_pool2d_out_cuda

# Return: (Tensor output, Tensor indices)
- func: adaptive_max_pool2d(Tensor self, int[2] output_size) -> (Tensor, Tensor)
  use_c10_dispatcher: True
  python_module: nn
  dispatch:
    CPU: adaptive_max_pool2d_cpu
    CUDA: adaptive_max_pool2d_cuda

- func: adaptive_max_pool2d_backward.grad_input(Tensor grad_output, Tensor self, Tensor indices, *, Tensor(a!) grad_input) -> Tensor(a!)
  python_module: nn
  dispatch:
    CPU: adaptive_max_pool2d_backward_out_cpu
    CUDA: adaptive_max_pool2d_backward_out_cuda

- func: adaptive_max_pool2d_backward(Tensor grad_output, Tensor self, Tensor indices) -> Tensor
  use_c10_dispatcher: True
  python_module: nn
  dispatch:
    CPU: adaptive_max_pool2d_backward_cpu
    CUDA: adaptive_max_pool2d_backward_cuda

# Return: (Tensor output, Tensor indices)
- func: adaptive_max_pool3d.out(Tensor self, int[3] output_size, *, Tensor(a!) out, Tensor(b!) indices) -> (Tensor(a!), Tensor(b!))
  python_module: nn
  dispatch:
    CPU: adaptive_max_pool3d_out_cpu
    CUDA: adaptive_max_pool3d_out_cuda

# Return: (Tensor output, Tensor indices)
- func: adaptive_max_pool3d(Tensor self, int[3] output_size) -> (Tensor, Tensor)
  use_c10_dispatcher: True
  python_module: nn
  dispatch:
    CPU: adaptive_max_pool3d_cpu
    CUDA: adaptive_max_pool3d_cuda

- func: adaptive_max_pool3d_backward.grad_input(Tensor grad_output, Tensor self, Tensor indices, *, Tensor(a!) grad_input) -> Tensor(a!)
  python_module: nn
  dispatch:
    CPU: adaptive_max_pool3d_backward_out_cpu
    CUDA: adaptive_max_pool3d_backward_out_cuda

- func: adaptive_max_pool3d_backward(Tensor grad_output, Tensor self, Tensor indices) -> Tensor
  use_c10_dispatcher: True
  python_module: nn
  dispatch:
    CPU: adaptive_max_pool3d_backward_cpu
    CUDA: adaptive_max_pool3d_backward_cuda

- func: avg_pool2d.out(Tensor self, int[2] kernel_size, int[2] stride=[], int[2] padding=0, bool ceil_mode=False, bool count_include_pad=True, int? divisor_override=None, *, Tensor(a!) out) -> Tensor(a!)
  python_module: nn
  dispatch:
    CPU: avg_pool2d_out_cpu
    CUDA: avg_pool2d_out_cuda
    MkldnnCPU: mkldnn_avg_pool2d_out

- func: avg_pool2d(Tensor self, int[2] kernel_size, int[2] stride=[], int[2] padding=0, bool ceil_mode=False, bool count_include_pad=True, int? divisor_override=None) -> Tensor
  use_c10_dispatcher: True
  python_module: nn
  dispatch:
    CPU: avg_pool2d_cpu
    CUDA: avg_pool2d_cuda
    MkldnnCPU: mkldnn_avg_pool2d

- func: avg_pool2d_backward.grad_input(Tensor grad_output, Tensor self, int[2] kernel_size, int[2] stride, int[2] padding, bool ceil_mode, bool count_include_pad, int? divisor_override, *, Tensor(a!) grad_input) -> Tensor(a!)
  python_module: nn
  dispatch:
    CPU: avg_pool2d_backward_out_cpu
    CUDA: avg_pool2d_backward_out_cuda

- func: avg_pool2d_backward(Tensor grad_output, Tensor self, int[2] kernel_size, int[2] stride, int[2] padding, bool ceil_mode, bool count_include_pad, int? divisor_override) -> Tensor
  use_c10_dispatcher: True
  python_module: nn
  dispatch:
    CPU: avg_pool2d_backward_cpu
    CUDA: avg_pool2d_backward_cuda

- func: avg_pool3d.out(Tensor self, int[3] kernel_size, int[3] stride=[], int[3] padding=0, bool ceil_mode=False, bool count_include_pad=True, int? divisor_override=None, *, Tensor(a!) out) -> Tensor(a!)
  python_module: nn
  dispatch:
    CPU: avg_pool3d_out_cpu
    CUDA: avg_pool3d_out_cuda

- func: avg_pool3d(Tensor self, int[3] kernel_size, int[3] stride=[], int[3] padding=0, bool ceil_mode=False, bool count_include_pad=True, int? divisor_override=None) -> Tensor
  use_c10_dispatcher: True
  python_module: nn
  dispatch:
    CPU: avg_pool3d_cpu
    CUDA: avg_pool3d_cuda

- func: avg_pool3d_backward.grad_input(Tensor grad_output, Tensor self, int[3] kernel_size, int[3] stride, int[3] padding, bool ceil_mode, bool count_include_pad, int? divisor_override, *, Tensor(a!) grad_input) -> Tensor(a!)
  python_module: nn
  dispatch:
    CPU: avg_pool3d_backward_out_cpu
    CUDA: avg_pool3d_backward_out_cuda

- func: avg_pool3d_backward(Tensor grad_output, Tensor self, int[3] kernel_size, int[3] stride, int[3] padding, bool ceil_mode, bool count_include_pad, int? divisor_override) -> Tensor
  use_c10_dispatcher: True
  python_module: nn
  dispatch:
    CPU: avg_pool3d_backward_cpu
    CUDA: avg_pool3d_backward_cuda

# Return: (Tensor output, Tensor indices)
- func: fractional_max_pool2d.output(Tensor self, int[2] kernel_size, int[2] output_size, Tensor random_samples, *, Tensor(a!) output, Tensor(b!) indices) -> (Tensor(a!), Tensor(b!))
  python_module: nn
  dispatch:
    CPU: fractional_max_pool2d_out_cpu
    CUDA: fractional_max_pool2d_out_cuda

# Return: (Tensor output, Tensor indices)
- func: fractional_max_pool2d(Tensor self, int[2] kernel_size, int[2] output_size, Tensor random_samples) -> (Tensor, Tensor)
  use_c10_dispatcher: True
  python_module: nn
  dispatch:
    CPU: fractional_max_pool2d_cpu
    CUDA: fractional_max_pool2d_cuda

- func: fractional_max_pool2d_backward.grad_input(Tensor grad_output, Tensor self, int[2] kernel_size, int[2] output_size, Tensor indices, *, Tensor(a!) grad_input) -> Tensor(a!)
  python_module: nn
  dispatch:
    CPU: fractional_max_pool2d_backward_out_cpu
    CUDA: fractional_max_pool2d_backward_out_cuda

- func: fractional_max_pool2d_backward(Tensor grad_output, Tensor self, int[2] kernel_size, int[2] output_size, Tensor indices) -> Tensor
  use_c10_dispatcher: True
  python_module: nn
  dispatch:
    CPU: fractional_max_pool2d_backward_cpu
    CUDA: fractional_max_pool2d_backward_cuda

# Return: (Tensor output, Tensor indices)
- func: fractional_max_pool3d.output(Tensor self, int[3] kernel_size, int[3] output_size, Tensor random_samples, *, Tensor(a!) output, Tensor(b!) indices) -> (Tensor(a!), Tensor(b!))
  python_module: nn
  dispatch:
    CPU: fractional_max_pool3d_out_cpu
    CUDA: fractional_max_pool3d_out_cuda

# Return: (Tensor output, Tensor indices)
- func: fractional_max_pool3d(Tensor self, int[3] kernel_size, int[3] output_size, Tensor random_samples) -> (Tensor, Tensor)
  use_c10_dispatcher: True
  python_module: nn
  dispatch:
    CPU: fractional_max_pool3d_cpu
    CUDA: fractional_max_pool3d_cuda

- func: fractional_max_pool3d_backward.grad_input(Tensor grad_output, Tensor self, int[3] kernel_size, int[3] output_size, Tensor indices, *, Tensor(a!) grad_input) -> Tensor(a!)
  python_module: nn
  dispatch:
    CPU: fractional_max_pool3d_backward_out_cpu
    CUDA: fractional_max_pool3d_backward_out_cuda

- func: fractional_max_pool3d_backward(Tensor grad_output, Tensor self, int[3] kernel_size, int[3] output_size, Tensor indices) -> Tensor
  use_c10_dispatcher: True
  python_module: nn
  dispatch:
    CPU: fractional_max_pool3d_backward_cpu
    CUDA: fractional_max_pool3d_backward_cuda

# Return: (Tensor output, Tensor indices)
- func: max_pool2d_with_indices.out(Tensor self, int[2] kernel_size, int[2] stride=[], int[2] padding=0, int[2] dilation=1, bool ceil_mode=False, *, Tensor(a!) out, Tensor(b!) indices) -> (Tensor(a!), Tensor(b!))
  python_module: nn
  dispatch:
    CPU: max_pool2d_with_indices_out_cpu
    CUDA: max_pool2d_with_indices_out_cuda

# Return: (Tensor output, Tensor indices)
- func: max_pool2d_with_indices(Tensor self, int[2] kernel_size, int[2] stride=[], int[2] padding=0, int[2] dilation=1, bool ceil_mode=False) -> (Tensor, Tensor)
  use_c10_dispatcher: True
  python_module: nn
  dispatch:
    CPU: max_pool2d_with_indices_cpu
    CUDA: max_pool2d_with_indices_cuda

- func: max_pool2d_with_indices_backward.grad_input(Tensor grad_output, Tensor self, int[2] kernel_size, int[2] stride, int[2] padding, int[2] dilation, bool ceil_mode, Tensor indices, *, Tensor(a!) grad_input) -> Tensor(a!)
  python_module: nn
  dispatch:
    CPU: max_pool2d_with_indices_backward_out_cpu
    CUDA: max_pool2d_with_indices_backward_out_cuda

- func: max_pool2d_with_indices_backward(Tensor grad_output, Tensor self, int[2] kernel_size, int[2] stride, int[2] padding, int[2] dilation, bool ceil_mode, Tensor indices) -> Tensor
  use_c10_dispatcher: True
  python_module: nn
  dispatch:
    CPU: max_pool2d_with_indices_backward_cpu
    CUDA: max_pool2d_with_indices_backward_cuda

# Return: (Tensor output, Tensor indices)
- func: max_pool3d_with_indices.out(Tensor self, int[3] kernel_size, int[3] stride=[], int[3] padding=0, int[3] dilation=1, bool ceil_mode=False, *, Tensor(a!) out, Tensor(b!) indices) -> (Tensor(a!), Tensor(b!))
  python_module: nn
  dispatch:
    CPU: max_pool3d_with_indices_out_cpu
    CUDA: max_pool3d_with_indices_out_cuda

# Return: (Tensor output, Tensor indices)
- func: max_pool3d_with_indices(Tensor self, int[3] kernel_size, int[3] stride=[], int[3] padding=0, int[3] dilation=1, bool ceil_mode=False) -> (Tensor, Tensor)
  use_c10_dispatcher: True
  python_module: nn
  dispatch:
    CPU: max_pool3d_with_indices_cpu
    CUDA: max_pool3d_with_indices_cuda

- func: max_pool3d_with_indices_backward.grad_input(Tensor grad_output, Tensor self, int[3] kernel_size, int[3] stride, int[3] padding, int[3] dilation, bool ceil_mode, Tensor indices, *, Tensor(a!) grad_input) -> Tensor(a!)
  python_module: nn
  dispatch:
    CPU: max_pool3d_with_indices_backward_out_cpu
    CUDA: max_pool3d_with_indices_backward_out_cuda

- func: max_pool3d_with_indices_backward(Tensor grad_output, Tensor self, int[3] kernel_size, int[3] stride, int[3] padding, int[3] dilation, bool ceil_mode, Tensor indices) -> Tensor
  use_c10_dispatcher: True
  python_module: nn
  dispatch:
    CPU: max_pool3d_with_indices_backward_cpu
    CUDA: max_pool3d_with_indices_backward_cuda

- func: max_unpool2d.out(Tensor self, Tensor indices, int[2] output_size, *, Tensor(a!) out) -> Tensor(a!)
  python_module: nn
  dispatch:
    CPU: max_unpooling2d_forward_out_cpu
    CUDA: max_unpooling2d_forward_out_cuda

- func: max_unpool2d(Tensor self, Tensor indices, int[2] output_size) -> Tensor
  use_c10_dispatcher: True
  python_module: nn
  dispatch:
    CPU: max_unpooling2d_forward_cpu
    CUDA: max_unpooling2d_forward_cuda

- func: max_unpool2d_backward.grad_input(Tensor grad_output, Tensor self, Tensor indices, int[2] output_size, *, Tensor(a!) grad_input) -> Tensor(a!)
  python_module: nn
  dispatch:
    CPU: max_unpooling2d_backward_out_cpu
    CUDA: max_unpooling2d_backward_out_cuda

- func: max_unpool2d_backward(Tensor grad_output, Tensor self, Tensor indices, int[2] output_size) -> Tensor
  use_c10_dispatcher: True
  python_module: nn
  dispatch:
    CPU: max_unpooling2d_backward_cpu
    CUDA: max_unpooling2d_backward_cuda

- func: max_unpool3d.out(Tensor self, Tensor indices, int[3] output_size, int[3] stride, int[3] padding, *, Tensor(a!) out) -> Tensor(a!)
  python_module: nn
  dispatch:
    CPU: max_unpooling3d_forward_out_cpu
    CUDA: max_unpooling3d_forward_out_cuda

- func: max_unpool3d(Tensor self, Tensor indices, int[3] output_size, int[3] stride, int[3] padding) -> Tensor
  use_c10_dispatcher: True
  python_module: nn
  dispatch:
    CPU: max_unpooling3d_forward_cpu
    CUDA: max_unpooling3d_forward_cuda

- func: max_unpool3d_backward.grad_input(Tensor grad_output, Tensor self, Tensor indices, int[3] output_size, int[3] stride, int[3] padding, *, Tensor(a!) grad_input) -> Tensor(a!)
  python_module: nn
  dispatch:
    CPU: max_unpooling3d_backward_out_cpu
    CUDA: max_unpooling3d_backward_out_cuda

- func: max_unpool3d_backward(Tensor grad_output, Tensor self, Tensor indices, int[3] output_size, int[3] stride, int[3] padding) -> Tensor
  use_c10_dispatcher: True
  python_module: nn
  dispatch:
    CPU: max_unpooling3d_backward_cpu
    CUDA: max_unpooling3d_backward_cuda

- func: reflection_pad1d.out(Tensor self, int[2] padding, *, Tensor(a!) out) -> Tensor(a!)
  python_module: nn
  dispatch:
    CPU: reflection_pad1d_out_cpu
    CUDA: reflection_pad1d_out_cuda

- func: reflection_pad1d(Tensor self, int[2] padding) -> Tensor
  use_c10_dispatcher: True
  python_module: nn
  dispatch:
    CPU: reflection_pad1d_cpu
    CUDA: reflection_pad1d_cuda

- func: reflection_pad1d_backward.grad_input(Tensor grad_output, Tensor self, int[2] padding, *, Tensor(a!) grad_input) -> Tensor(a!)
  python_module: nn
  dispatch:
    CPU: reflection_pad1d_backward_out_cpu
    CUDA: reflection_pad1d_backward_out_cuda

- func: reflection_pad1d_backward(Tensor grad_output, Tensor self, int[2] padding) -> Tensor
  use_c10_dispatcher: True
  python_module: nn
  dispatch:
    CPU: reflection_pad1d_backward_cpu
    CUDA: reflection_pad1d_backward_cuda

- func: reflection_pad2d.out(Tensor self, int[4] padding, *, Tensor(a!) out) -> Tensor(a!)
  python_module: nn
  dispatch:
    CPU: reflection_pad2d_out_cpu
    CUDA: reflection_pad2d_out_cuda

- func: reflection_pad2d(Tensor self, int[4] padding) -> Tensor
  use_c10_dispatcher: True
  python_module: nn
  dispatch:
    CPU: reflection_pad2d_cpu
    CUDA: reflection_pad2d_cuda

- func: reflection_pad2d_backward.grad_input(Tensor grad_output, Tensor self, int[4] padding, *, Tensor(a!) grad_input) -> Tensor(a!)
  python_module: nn
  dispatch:
    CPU: reflection_pad2d_backward_out_cpu
    CUDA: reflection_pad2d_backward_out_cuda

- func: reflection_pad2d_backward(Tensor grad_output, Tensor self, int[4] padding) -> Tensor
  use_c10_dispatcher: True
  python_module: nn
  dispatch:
    CPU: reflection_pad2d_backward_cpu
    CUDA: reflection_pad2d_backward_cuda

- func: replication_pad1d.out(Tensor self, int[2] padding, *, Tensor(a!) out) -> Tensor(a!)
  python_module: nn
  dispatch:
    CPU: replication_pad1d_out_cpu
    CUDA: replication_pad1d_out_cuda

- func: replication_pad1d(Tensor self, int[2] padding) -> Tensor
  use_c10_dispatcher: True
  python_module: nn
  dispatch:
    CPU: replication_pad1d_cpu
    CUDA: replication_pad1d_cuda

- func: replication_pad1d_backward.grad_input(Tensor grad_output, Tensor self, int[2] padding, *, Tensor(a!) grad_input) -> Tensor(a!)
  python_module: nn
  dispatch:
    CPU: replication_pad1d_backward_out_cpu
    CUDA: replication_pad1d_backward_out_cuda

- func: replication_pad1d_backward(Tensor grad_output, Tensor self, int[2] padding) -> Tensor
  use_c10_dispatcher: True
  python_module: nn
  dispatch:
    CPU: replication_pad1d_backward_cpu
    CUDA: replication_pad1d_backward_cuda

- func: replication_pad2d.out(Tensor self, int[4] padding, *, Tensor(a!) out) -> Tensor(a!)
  python_module: nn
  dispatch:
    CPU: replication_pad2d_out_cpu
    CUDA: replication_pad2d_out_cuda

- func: replication_pad2d(Tensor self, int[4] padding) -> Tensor
  use_c10_dispatcher: True
  python_module: nn
  dispatch:
    CPU: replication_pad2d_cpu
    CUDA: replication_pad2d_cuda

- func: replication_pad2d_backward.grad_input(Tensor grad_output, Tensor self, int[4] padding, *, Tensor(a!) grad_input) -> Tensor(a!)
  python_module: nn
  dispatch:
    CPU: replication_pad2d_backward_out_cpu
    CUDA: replication_pad2d_backward_out_cuda

- func: replication_pad2d_backward(Tensor grad_output, Tensor self, int[4] padding) -> Tensor
  use_c10_dispatcher: True
  python_module: nn
  dispatch:
    CPU: replication_pad2d_backward_cpu
    CUDA: replication_pad2d_backward_cuda

- func: replication_pad3d.out(Tensor self, int[6] padding, *, Tensor(a!) out) -> Tensor(a!)
  python_module: nn
  dispatch:
    CPU: replication_pad3d_out_cpu
    CUDA: replication_pad3d_out_cuda

- func: replication_pad3d(Tensor self, int[6] padding) -> Tensor
  use_c10_dispatcher: True
  python_module: nn
  dispatch:
    CPU: replication_pad3d_cpu
    CUDA: replication_pad3d_cuda

- func: replication_pad3d_backward.grad_input(Tensor grad_output, Tensor self, int[6] padding, *, Tensor(a!) grad_input) -> Tensor(a!)
  python_module: nn
  dispatch:
    CPU: replication_pad3d_backward_out_cpu
    CUDA: replication_pad3d_backward_out_cuda

- func: replication_pad3d_backward(Tensor grad_output, Tensor self, int[6] padding) -> Tensor
  use_c10_dispatcher: True
  python_module: nn
  dispatch:
    CPU: replication_pad3d_backward_cpu
    CUDA: replication_pad3d_backward_cuda

- func: upsample_linear1d.out(Tensor self, int[1] output_size, bool align_corners, *, Tensor(a!) out) -> Tensor(a!)
  python_module: nn
  dispatch:
    CPU: upsample_linear1d_out_cpu
    CUDA: upsample_linear1d_out_cuda

- func: upsample_linear1d(Tensor self, int[1] output_size, bool align_corners) -> Tensor
  use_c10_dispatcher: True
  python_module: nn
  dispatch:
    CPU: upsample_linear1d_cpu
    CUDA: upsample_linear1d_cuda

- func: upsample_linear1d_backward.grad_input(Tensor grad_output, int[1] output_size, int[3] input_size, bool align_corners, *, Tensor(a!) grad_input) -> Tensor(a!)
  python_module: nn
  dispatch:
    CPU: upsample_linear1d_backward_out_cpu
    CUDA: upsample_linear1d_backward_out_cuda

- func: upsample_linear1d_backward(Tensor grad_output, int[1] output_size, int[3] input_size, bool align_corners) -> Tensor
  use_c10_dispatcher: True
  python_module: nn
  dispatch:
    CPU: upsample_linear1d_backward_cpu
    CUDA: upsample_linear1d_backward_cuda

- func: upsample_bilinear2d.out(Tensor self, int[2] output_size, bool align_corners, *, Tensor(a!) out) -> Tensor(a!)
  python_module: nn
  dispatch:
    CPU: upsample_bilinear2d_out_cpu
    CUDA: upsample_bilinear2d_out_cuda

- func: upsample_bilinear2d(Tensor self, int[2] output_size, bool align_corners) -> Tensor
  use_c10_dispatcher: True
  python_module: nn
  dispatch:
    CPU: upsample_bilinear2d_cpu
    CUDA: upsample_bilinear2d_cuda

- func: upsample_bilinear2d_backward.grad_input(Tensor grad_output, int[2] output_size, int[4] input_size, bool align_corners, *, Tensor(a!) grad_input) -> Tensor(a!)
  python_module: nn
  dispatch:
    CPU: upsample_bilinear2d_backward_out_cpu
    CUDA: upsample_bilinear2d_backward_out_cuda

- func: upsample_bilinear2d_backward(Tensor grad_output, int[2] output_size, int[4] input_size, bool align_corners) -> Tensor
  use_c10_dispatcher: True
  python_module: nn
  dispatch:
    CPU: upsample_bilinear2d_backward_cpu
    CUDA: upsample_bilinear2d_backward_cuda

- func: upsample_bicubic2d.out(Tensor self, int[2] output_size, bool align_corners, *, Tensor(a!) out) -> Tensor(a!)
  python_module: nn
  dispatch:
    CPU: upsample_bicubic2d_out_cpu
    CUDA: upsample_bicubic2d_out_cuda

- func: upsample_bicubic2d(Tensor self, int[2] output_size, bool align_corners) -> Tensor
  use_c10_dispatcher: True
  python_module: nn
  dispatch:
    CPU: upsample_bicubic2d_cpu
    CUDA: upsample_bicubic2d_cuda

- func: upsample_bicubic2d_backward.grad_input(Tensor grad_output, int[2] output_size, int[4] input_size, bool align_corners, *, Tensor(a!) grad_input) -> Tensor(a!)
  python_module: nn
  dispatch:
    CPU: upsample_bicubic2d_backward_out_cpu
    CUDA: upsample_bicubic2d_backward_out_cuda

- func: upsample_bicubic2d_backward(Tensor grad_output, int[2] output_size, int[4] input_size, bool align_corners) -> Tensor
  use_c10_dispatcher: True
  python_module: nn
  dispatch:
    CPU: upsample_bicubic2d_backward_cpu
    CUDA: upsample_bicubic2d_backward_cuda

- func: upsample_trilinear3d.out(Tensor self, int[3] output_size, bool align_corners, *, Tensor(a!) out) -> Tensor(a!)
  python_module: nn
  dispatch:
    CPU: upsample_trilinear3d_out_cpu
    CUDA: upsample_trilinear3d_out_cuda

- func: upsample_trilinear3d(Tensor self, int[3] output_size, bool align_corners) -> Tensor
  use_c10_dispatcher: True
  python_module: nn
  dispatch:
    CPU: upsample_trilinear3d_cpu
    CUDA: upsample_trilinear3d_cuda

- func: upsample_trilinear3d_backward.grad_input(Tensor grad_output, int[3] output_size, int[5] input_size, bool align_corners, *, Tensor(a!) grad_input) -> Tensor(a!)
  python_module: nn
  dispatch:
    CPU: upsample_trilinear3d_backward_out_cpu
    CUDA: upsample_trilinear3d_backward_out_cuda

- func: upsample_trilinear3d_backward(Tensor grad_output, int[3] output_size, int[5] input_size, bool align_corners) -> Tensor
  use_c10_dispatcher: True
  python_module: nn
  dispatch:
    CPU: upsample_trilinear3d_backward_cpu
    CUDA: upsample_trilinear3d_backward_cuda

- func: upsample_nearest1d.out(Tensor self, int[1] output_size, *, Tensor(a!) out) -> Tensor(a!)
  python_module: nn
  dispatch:
    CPU: upsample_nearest1d_out_cpu
    CUDA: upsample_nearest1d_out_cuda

- func: upsample_nearest1d(Tensor self, int[1] output_size) -> Tensor
  use_c10_dispatcher: True
  python_module: nn
  dispatch:
    CPU: upsample_nearest1d_cpu
    CUDA: upsample_nearest1d_cuda

- func: upsample_nearest1d_backward.grad_input(Tensor grad_output, int[1] output_size, int[3] input_size, *, Tensor(a!) grad_input) -> Tensor(a!)
  python_module: nn
  dispatch:
    CPU: upsample_nearest1d_backward_out_cpu
    CUDA: upsample_nearest1d_backward_out_cuda

- func: upsample_nearest1d_backward(Tensor grad_output, int[1] output_size, int[3] input_size) -> Tensor
  use_c10_dispatcher: True
  python_module: nn
  dispatch:
    CPU: upsample_nearest1d_backward_cpu
    CUDA: upsample_nearest1d_backward_cuda

- func: upsample_nearest2d.out(Tensor self, int[2] output_size, *, Tensor(a!) out) -> Tensor(a!)
  python_module: nn
  dispatch:
    CPU: upsample_nearest2d_out_cpu
    CUDA: upsample_nearest2d_out_cuda

- func: upsample_nearest2d(Tensor self, int[2] output_size) -> Tensor
  use_c10_dispatcher: True
  python_module: nn
  dispatch:
    CPU: upsample_nearest2d_cpu
    CUDA: upsample_nearest2d_cuda

- func: upsample_nearest2d_backward.grad_input(Tensor grad_output, int[2] output_size, int[4] input_size, *, Tensor(a!) grad_input) -> Tensor(a!)
  python_module: nn
  dispatch:
    CPU: upsample_nearest2d_backward_out_cpu
    CUDA: upsample_nearest2d_backward_out_cuda

- func: upsample_nearest2d_backward(Tensor grad_output, int[2] output_size, int[4] input_size) -> Tensor
  use_c10_dispatcher: True
  python_module: nn
  dispatch:
    CPU: upsample_nearest2d_backward_cpu
    CUDA: upsample_nearest2d_backward_cuda

- func: upsample_nearest3d.out(Tensor self, int[3] output_size, *, Tensor(a!) out) -> Tensor(a!)
  python_module: nn
  dispatch:
    CPU: upsample_nearest3d_out_cpu
    CUDA: upsample_nearest3d_out_cuda

- func: upsample_nearest3d(Tensor self, int[3] output_size) -> Tensor
  use_c10_dispatcher: True
  python_module: nn
  dispatch:
    CPU: upsample_nearest3d_cpu
    CUDA: upsample_nearest3d_cuda

- func: upsample_nearest3d_backward.grad_input(Tensor grad_output, int[3] output_size, int[5] input_size, *, Tensor(a!) grad_input) -> Tensor(a!)
  python_module: nn
  dispatch:
    CPU: upsample_nearest3d_backward_out_cpu
    CUDA: upsample_nearest3d_backward_out_cuda

- func: upsample_nearest3d_backward(Tensor grad_output, int[3] output_size, int[5] input_size) -> Tensor
  use_c10_dispatcher: True
  python_module: nn
  dispatch:
    CPU: upsample_nearest3d_backward_cpu
    CUDA: upsample_nearest3d_backward_cuda

- func: sigmoid_backward.grad_input(Tensor grad_output, Tensor output, *, Tensor(a!) grad_input) -> Tensor(a!)
  python_module: nn
  dispatch:
    CPU: legacy::cpu::_thnn_sigmoid_backward_out
    CUDA: legacy::cuda::_thnn_sigmoid_backward_out

- func: sigmoid_backward(Tensor grad_output, Tensor output) -> Tensor
  use_c10_dispatcher: True
  python_module: nn
  dispatch:
    CPU: legacy::cpu::_thnn_sigmoid_backward
    CUDA: legacy::cuda::_thnn_sigmoid_backward

- func: tanh_backward.grad_input(Tensor grad_output, Tensor output, *, Tensor(a!) grad_input) -> Tensor(a!)
  python_module: nn
  dispatch:
    CPU: legacy::cpu::_thnn_tanh_backward_out
    CUDA: legacy::cuda::_thnn_tanh_backward_out

- func: tanh_backward(Tensor grad_output, Tensor output) -> Tensor
  use_c10_dispatcher: True
  python_module: nn
  dispatch:
    CPU: legacy::cpu::_thnn_tanh_backward
    CUDA: legacy::cuda::_thnn_tanh_backward

# What's a thnn_conv_ versus a slow_conv_?
#
# Historically, we have inefficient implementations of convolutions
# coming from the THNN/THCUNN library.  These convolutions typically
# operated by computing the Toeplitz matrix and then doing a matrix
# multiply with the input; this is very memory inefficient!  However,
# occasionally, we really don't have anything better, so it's helpful
# to have these fallbacks when there is no more optimized implementation
# in cudnn or mkldnn, etc.  Both thnn_ and slow_ convolutions fall
# into this bucket.
#
# The difference between these two designations, is that thnn_ refers
# to a convolution that is still written in the "legacy" style; that is,
# C code in the THNN/ or THCUNN/ directory.  A slow_ convolution is
# one that is written in the native style: modern C++.  Algorithmically,
# these are the same thing, but we give them different prefixes to
# make the operational distinction clear.

- func: slow_conv_transpose2d.out(Tensor self, Tensor weight, int[2] kernel_size, Tensor? bias=None, int[2] stride=1, int[2] padding=0, int[2] output_padding=0, int[2] dilation=1, *, Tensor(a!) out) -> Tensor(a!)
  python_module: nn
  dispatch:
    CPU: slow_conv_transpose2d_out_cpu
    CUDA: slow_conv_transpose2d_out_cuda

- func: slow_conv_transpose2d(Tensor self, Tensor weight, int[2] kernel_size, Tensor? bias=None, int[2] stride=1, int[2] padding=0, int[2] output_padding=0, int[2] dilation=1) -> Tensor
  python_module: nn
  dispatch:
    CPU: slow_conv_transpose2d_cpu
    CUDA: slow_conv_transpose2d_cuda

- func: slow_conv_transpose2d_backward.grad_output(Tensor grad_output, Tensor self, Tensor weight, int[2] kernel_size, int[2] stride, int[2] padding, int[2] output_padding, int[2] dilation, Tensor columns, Tensor ones, *, Tensor?(a!) grad_input, Tensor?(b!) grad_weight, Tensor?(c!) grad_bias) -> (Tensor(a!), Tensor(b!), Tensor(c!))
  python_module: nn
  dispatch:
    CPU: slow_conv_transpose2d_backward_out_cpu
    CUDA: slow_conv_transpose2d_backward_out_cuda

- func: slow_conv_transpose2d_backward.output_mask(Tensor grad_output, Tensor self, Tensor weight, int[2] kernel_size, int[2] stride, int[2] padding, int[2] output_padding, int[2] dilation, Tensor columns, Tensor ones, bool[3] output_mask) -> (Tensor grad_input, Tensor grad_weight, Tensor grad_bias)
  use_c10_dispatcher: True
  python_module: nn
  dispatch:
    CPU: slow_conv_transpose2d_backward_cpu
    CUDA: slow_conv_transpose2d_backward_cuda

- func: slow_conv_transpose3d.out(Tensor self, Tensor weight, int[3] kernel_size, Tensor? bias=None, int[3] stride=1, int[3] padding=0, int[3] output_padding=0, int[3] dilation=1, *, Tensor(a!) out) -> Tensor(a!)
  python_module: nn
  dispatch:
    CPU: slow_conv_transpose3d_out_cpu
    CUDA: slow_conv_transpose3d_out_cuda

- func: slow_conv_transpose3d(Tensor self, Tensor weight, int[3] kernel_size, Tensor? bias=None, int[3] stride=1, int[3] padding=0, int[3] output_padding=0, int[3] dilation=1) -> Tensor
  python_module: nn
  dispatch:
    CPU: slow_conv_transpose3d_cpu
    CUDA: slow_conv_transpose3d_cuda

- func: slow_conv_transpose3d_backward.grad_output(Tensor grad_output, Tensor self, Tensor weight, int[3] kernel_size, int[3] stride, int[3] padding, int[3] output_padding, int[3] dilation, Tensor finput, Tensor fgrad_input, *, Tensor?(a!) grad_input, Tensor?(b!) grad_weight, Tensor?(c!) grad_bias) -> (Tensor(a!), Tensor(b!), Tensor(c!))
  python_module: nn
  dispatch:
    CPU: slow_conv_transpose3d_backward_out_cpu
    CUDA: slow_conv_transpose3d_backward_out_cuda

- func: slow_conv_transpose3d_backward.output_mask(Tensor grad_output, Tensor self, Tensor weight, int[3] kernel_size, int[3] stride, int[3] padding, int[3] output_padding, int[3] dilation, Tensor finput, Tensor fgrad_input, bool[3] output_mask) -> (Tensor grad_input, Tensor grad_weight, Tensor grad_bias)
  use_c10_dispatcher: True
  python_module: nn
  dispatch:
    CPU: slow_conv_transpose3d_backward_cpu
    CUDA: slow_conv_transpose3d_backward_cuda

- func: thnn_conv2d.out(Tensor self, Tensor weight, int[2] kernel_size, Tensor? bias=None, int[2] stride=1, int[2] padding=0, *, Tensor(a!) out) -> Tensor(a!)
  python_module: nn

- func: thnn_conv2d(Tensor self, Tensor weight, int[2] kernel_size, Tensor? bias=None, int[2] stride=1, int[2] padding=0) -> Tensor
  python_module: nn

- func: thnn_conv2d_forward.output(Tensor self, Tensor weight, int[2] kernel_size, Tensor? bias, int[2] stride, int[2] padding, *, Tensor(a!) output, Tensor(b!) finput, Tensor(c!) fgrad_input) -> (Tensor(a!), Tensor(b!), Tensor(c!))
  python_module: nn
  dispatch:
    CPU: legacy::cpu::_thnn_conv2d_forward_out
    CUDA: legacy::cuda::_thnn_conv2d_forward_out

- func: thnn_conv2d_forward(Tensor self, Tensor weight, int[2] kernel_size, Tensor? bias, int[2] stride, int[2] padding) -> (Tensor output, Tensor finput, Tensor fgrad_input)
  python_module: nn
  dispatch:
    CPU: legacy::cpu::_thnn_conv2d_forward
    CUDA: legacy::cuda::_thnn_conv2d_forward

- func: thnn_conv2d_backward.grad_input(Tensor grad_output, Tensor self, Tensor weight, int[2] kernel_size, int[2] stride, int[2] padding, Tensor finput, Tensor fgrad_input, *, Tensor?(a!) grad_input, Tensor?(b!) grad_weight, Tensor?(c!) grad_bias) -> (Tensor(a!), Tensor(b!), Tensor(c!))
  python_module: nn
  dispatch:
    CPU: legacy::cpu::_thnn_conv2d_backward_out
    CUDA: legacy::cuda::_thnn_conv2d_backward_out

- func: thnn_conv2d_backward.output_mask(Tensor grad_output, Tensor self, Tensor weight, int[2] kernel_size, int[2] stride, int[2] padding, Tensor finput, Tensor fgrad_input, bool[3] output_mask) -> (Tensor grad_input, Tensor grad_weight, Tensor grad_bias)
  use_c10_dispatcher: True
  python_module: nn
  dispatch:
    CPU: legacy::cpu::_thnn_conv2d_backward
    CUDA: legacy::cuda::_thnn_conv2d_backward

- func: thnn_conv_depthwise2d.out(Tensor self, Tensor weight, int[2] kernel_size, Tensor? bias=None, int[2] stride=1, int[2] padding=0, int[2] dilation=1, *, Tensor(a!) out) -> Tensor(a!)
  python_module: nn

- func: thnn_conv_depthwise2d(Tensor self, Tensor weight, int[2] kernel_size, Tensor? bias=None, int[2] stride=1, int[2] padding=0, int[2] dilation=1) -> Tensor
  python_module: nn

- func: thnn_conv_depthwise2d_forward.out(Tensor self, Tensor weight, int[2] kernel_size, Tensor? bias, int[2] stride, int[2] padding, int[2] dilation, *, Tensor(a!) out) -> Tensor(a!)
  python_module: nn
  dispatch:
    CUDA: legacy::cuda::_thnn_conv_depthwise2d_forward_out

- func: thnn_conv_depthwise2d_forward(Tensor self, Tensor weight, int[2] kernel_size, Tensor? bias, int[2] stride, int[2] padding, int[2] dilation) -> Tensor
  python_module: nn
  dispatch:
    CUDA: legacy::cuda::_thnn_conv_depthwise2d_forward

- func: thnn_conv_depthwise2d_backward.grad_input(Tensor grad_output, Tensor self, Tensor weight, int[2] kernel_size, int[2] stride, int[2] padding, int[2] dilation, *, Tensor?(a!) grad_input, Tensor?(b!) grad_weight) -> (Tensor(a!), Tensor(b!))
  python_module: nn
  dispatch:
    CUDA: legacy::cuda::_thnn_conv_depthwise2d_backward_out

- func: thnn_conv_depthwise2d_backward.output_mask(Tensor grad_output, Tensor self, Tensor weight, int[2] kernel_size, int[2] stride, int[2] padding, int[2] dilation, bool[2] output_mask) -> (Tensor grad_input, Tensor grad_weight)
  use_c10_dispatcher: True
  python_module: nn
  dispatch:
    CUDA: legacy::cuda::_thnn_conv_depthwise2d_backward

- func: thnn_conv3d.out(Tensor self, Tensor weight, int[3] kernel_size, Tensor? bias=None, int[3] stride=1, int[3] padding=0, *, Tensor(a!) out) -> Tensor(a!)
  python_module: nn

- func: thnn_conv3d(Tensor self, Tensor weight, int[3] kernel_size, Tensor? bias=None, int[3] stride=1, int[3] padding=0) -> Tensor
  python_module: nn

- func: thnn_conv3d_forward.output(Tensor self, Tensor weight, int[3] kernel_size, Tensor? bias, int[3] stride, int[3] padding, *, Tensor(a!) output, Tensor(b!) finput, Tensor(c!) fgrad_input) -> (Tensor(a!), Tensor(b!), Tensor(c!))
  python_module: nn
  dispatch:
    CPU: legacy::cpu::_thnn_conv3d_forward_out

- func: thnn_conv3d_forward(Tensor self, Tensor weight, int[3] kernel_size, Tensor? bias, int[3] stride, int[3] padding) -> (Tensor output, Tensor finput, Tensor fgrad_input)
  python_module: nn
  dispatch:
    CPU: legacy::cpu::_thnn_conv3d_forward

- func: thnn_conv3d_backward.grad_input(Tensor grad_output, Tensor self, Tensor weight, int[3] kernel_size, int[3] stride, int[3] padding, Tensor finput, Tensor fgrad_input, *, Tensor?(a!) grad_input, Tensor?(b!) grad_weight, Tensor?(c!) grad_bias) -> (Tensor(a!), Tensor(b!), Tensor(c!))
  python_module: nn
  dispatch:
    CPU: legacy::cpu::_thnn_conv3d_backward_out

- func: thnn_conv3d_backward.output_mask(Tensor grad_output, Tensor self, Tensor weight, int[3] kernel_size, int[3] stride, int[3] padding, Tensor finput, Tensor fgrad_input, bool[3] output_mask) -> (Tensor grad_input, Tensor grad_weight, Tensor grad_bias)
  use_c10_dispatcher: True
  python_module: nn
  dispatch:
    CPU: legacy::cpu::_thnn_conv3d_backward

- func: slow_conv_dilated2d(Tensor self, Tensor weight, int[2] kernel_size, Tensor? bias=None, int[2] stride=1, int[2] padding=0, int[2] dilation=1) -> Tensor
  python_module: nn
  dispatch:
    CPU: slow_conv_dilated2d_cpu
    CUDA: slow_conv_dilated2d_cuda

- func: slow_conv_dilated2d_backward(Tensor grad_output, Tensor self, Tensor weight, int[2] kernel_size, int[2] stride, int[2] padding, int[2] dilation, bool[3] output_mask) -> (Tensor grad_input, Tensor grad_weight, Tensor grad_bias)
  use_c10_dispatcher: True
  python_module: nn
  dispatch:
    CPU: slow_conv_dilated2d_backward_cpu
    CUDA: slow_conv_dilated2d_backward_cuda

- func: slow_conv_dilated3d(Tensor self, Tensor weight, int[3] kernel_size, Tensor? bias=None, int[3] stride=1, int[3] padding=0, int[3] dilation=1) -> Tensor
  python_module: nn
  dispatch:
    CPU: slow_conv_dilated3d_cpu
    CUDA: slow_conv_dilated3d_cuda

- func: slow_conv_dilated3d_backward(Tensor grad_output, Tensor self, Tensor weight, int[3] kernel_size, int[3] stride, int[3] padding, int[3] dilation, bool[3] output_mask) -> (Tensor grad_input, Tensor grad_weight, Tensor grad_bias)
  use_c10_dispatcher: True
  python_module: nn
  dispatch:
    CPU: slow_conv_dilated3d_backward_cpu
    CUDA: slow_conv_dilated3d_backward_cuda

- func: col2im.out(Tensor self, int[2] output_size, int[2] kernel_size, int[2] dilation, int[2] padding, int[2] stride, *, Tensor(a!) out) -> Tensor(a!)
  python_module: nn
  dispatch:
    CPU: col2im_out_cpu
    CUDA: col2im_out_cuda

- func: col2im(Tensor self, int[2] output_size, int[2] kernel_size, int[2] dilation, int[2] padding, int[2] stride) -> Tensor
  use_c10_dispatcher: True
  python_module: nn
  dispatch:
    CPU: col2im_cpu
    CUDA: col2im_cuda

- func: col2im_backward.grad_input(Tensor grad_output, int[2] kernel_size, int[2] dilation, int[2] padding, int[2] stride, *, Tensor(a!) grad_input) -> Tensor(a!)
  python_module: nn
  dispatch:
    CPU: col2im_backward_out_cpu
    CUDA: col2im_backward_out_cuda

- func: col2im_backward(Tensor grad_output, int[2] kernel_size, int[2] dilation, int[2] padding, int[2] stride) -> Tensor
  use_c10_dispatcher: True
  python_module: nn
  dispatch:
    CPU: col2im_backward_cpu
    CUDA: col2im_backward_cuda

- func: im2col.out(Tensor self, int[2] kernel_size, int[2] dilation, int[2] padding, int[2] stride, *, Tensor(a!) out) -> Tensor(a!)
  python_module: nn
  dispatch:
    CPU: im2col_out_cpu
    CUDA: im2col_out_cuda

- func: im2col(Tensor self, int[2] kernel_size, int[2] dilation, int[2] padding, int[2] stride) -> Tensor
  use_c10_dispatcher: True
  python_module: nn
  dispatch:
    CPU: im2col_cpu
    CUDA: im2col_cuda

- func: im2col_backward.grad_input(Tensor grad_output, int[2] input_size, int[2] kernel_size, int[2] dilation, int[2] padding, int[2] stride, *, Tensor(a!) grad_input) -> Tensor(a!)
  python_module: nn
  dispatch:
    CPU: im2col_backward_out_cpu
    CUDA: im2col_backward_out_cuda

- func: im2col_backward(Tensor grad_output, int[2] input_size, int[2] kernel_size, int[2] dilation, int[2] padding, int[2] stride) -> Tensor
  use_c10_dispatcher: True
  python_module: nn
  dispatch:
    CPU: im2col_backward_cpu
    CUDA: im2col_backward_cuda<|MERGE_RESOLUTION|>--- conflicted
+++ resolved
@@ -857,27 +857,22 @@
 - func: div.Tensor(Tensor self, Tensor other) -> Tensor
   use_c10_dispatcher: True
   variants: function, method
-<<<<<<< HEAD
   dispatch:
     CPU: div
     CUDA: div
     SparseCPU: div_sparse
     SparseCUDA: div_sparse
-  named_guard: False
-=======
-  supports_named_tensor: True
->>>>>>> 99b9e92e
+  supports_named_tensor: True
 
 - func: div_.Tensor(Tensor(a!) self, Tensor other) -> Tensor(a!)
   use_c10_dispatcher: True
   variants: method
-<<<<<<< HEAD
   dispatch:
     CPU: div_
     CUDA: div_
     SparseCPU: div_sparse_
     SparseCUDA: div_sparse_
-  named_guard: False
+  supports_named_tensor: True
 
 - func: div.out(Tensor self, Tensor other, *, Tensor(a!) out) -> Tensor(a!)
   dispatch:
@@ -885,13 +880,7 @@
     CUDA: div_out
     SparseCPU: div_out_sparse_zerodim
     SparseCUDA: div_out_sparse_zerodim
-  named_guard: False
-=======
-  supports_named_tensor: True
-
-- func: div.out(Tensor self, Tensor other, *, Tensor(a!) out) -> Tensor(a!)
-  supports_named_tensor: True
->>>>>>> 99b9e92e
+  supports_named_tensor: True
 
 # For C++ only, until we have conversion from C++ numbers to Tensor
 - func: div.Scalar(Tensor self, Scalar other) -> Tensor
@@ -3051,44 +3040,32 @@
     MkldnnCPU: mkldnn_zero_
 
 - func: sub.out(Tensor self, Tensor other, *, Scalar alpha=1, Tensor(a!) out) -> Tensor(a!)
-<<<<<<< HEAD
   dispatch:
     CPU: sub_out
     CUDA: sub_out
     SparseCPU: sub_out_sparse
     SparseCUDA: sub_out_sparse
-  named_guard: False
-=======
-  supports_named_tensor: True
->>>>>>> 99b9e92e
+  supports_named_tensor: True
 
 - func: sub.Tensor(Tensor self, Tensor other, *, Scalar alpha=1) -> Tensor
   use_c10_dispatcher: True
   variants: function, method
-<<<<<<< HEAD
   dispatch:
     CPU: sub
     CUDA: sub
     SparseCPU: sub_sparse
     SparseCUDA: sub_sparse
-  named_guard: False
-=======
-  supports_named_tensor: True
->>>>>>> 99b9e92e
+  supports_named_tensor: True
 
 - func: sub_.Tensor(Tensor(a!) self, Tensor other, *, Scalar alpha=1) -> Tensor(a!)
   use_c10_dispatcher: True
   variants: method
-<<<<<<< HEAD
   dispatch:
     CPU: sub_
     CUDA: sub_
     SparseCPU: sub_sparse_
     SparseCUDA: sub_sparse_
-  named_guard: False
-=======
-  supports_named_tensor: True
->>>>>>> 99b9e92e
+  supports_named_tensor: True
 
 # For C++ only, until we have conversion from C++ numbers to Tensor
 - func: sub.Scalar(Tensor self, Scalar other, Scalar alpha=1) -> Tensor
@@ -3119,35 +3096,26 @@
   named_guard: False
 
 - func: addmm.out(Tensor self, Tensor mat1, Tensor mat2, *, Scalar beta=1, Scalar alpha=1, Tensor(a!) out) -> Tensor(a!)
-<<<<<<< HEAD
   dispatch:
     CPU: legacy::cpu::_th_addmm_out
     CUDA: legacy::cuda::_th_addmm_out
     SparseCPU: addmm_out_sparse_dense_cpu
     SparseCUDA: addmm_out_sparse_dense_cuda
-  named_guard: False
-=======
-  supports_named_tensor: True
->>>>>>> 99b9e92e
+  supports_named_tensor: True
 
 - func: addmm(Tensor self, Tensor mat1, Tensor mat2, *, Scalar beta=1, Scalar alpha=1) -> Tensor
   use_c10_dispatcher: True
   variants: function, method
-<<<<<<< HEAD
   dispatch:
     CPU: legacy::cpu::_th_addmm
     CUDA: legacy::cuda::_th_addmm
     SparseCPU: addmm_sparse_dense_cpu
     SparseCUDA: addmm_sparse_dense_cuda
-  named_guard: False
-=======
-  supports_named_tensor: True
->>>>>>> 99b9e92e
+  supports_named_tensor: True
 
 - func: addmm_(Tensor(a!) self, Tensor mat1, Tensor mat2, *, Scalar beta=1, Scalar alpha=1) -> Tensor(a!)
   use_c10_dispatcher: True
   variants: method
-<<<<<<< HEAD
   dispatch:
     CPU: legacy::cpu::_th_addmm_
     CUDA: legacy::cuda::_th_addmm_
@@ -3155,10 +3123,7 @@
     # broadcasting
     SparseCPU: s_addmm_sparse_dense_cpu_
     SparseCUDA: s_addmm_sparse_dense_cuda_
-  named_guard: False
-=======
-  supports_named_tensor: True
->>>>>>> 99b9e92e
+  supports_named_tensor: True
 
 
 # NOTE [ Sparse: autograd and API ]
@@ -5211,29 +5176,6 @@
     CUDA: legacy::cuda::_th_std
   supports_named_tensor: True
 
-<<<<<<< HEAD
-=======
-- func: _addmm.out(Tensor self, Tensor mat1, Tensor mat2, *, Scalar beta=1, Scalar alpha=1, Tensor(a!) out) -> Tensor(a!)
-  dispatch:
-    CPU: legacy::cpu::_th_addmm_out
-    CUDA: legacy::cuda::_th_addmm_out
-  supports_named_tensor: True
-
-- func: _addmm(Tensor self, Tensor mat1, Tensor mat2, *, Scalar beta=1, Scalar alpha=1) -> Tensor
-  use_c10_dispatcher: True
-  dispatch:
-    CPU: legacy::cpu::_th_addmm
-    CUDA: legacy::cuda::_th_addmm
-  supports_named_tensor: True
-
-- func: _addmm_(Tensor(a!) self, Tensor mat1, Tensor mat2, *, Scalar beta=1, Scalar alpha=1) -> Tensor(a!)
-  use_c10_dispatcher: True
-  dispatch:
-    CPU: legacy::cpu::_th_addmm_
-    CUDA: legacy::cuda::_th_addmm_
-  supports_named_tensor: True
-
->>>>>>> 99b9e92e
 - func: _cat(Tensor[] tensors, int dim=0) -> Tensor
   use_c10_dispatcher: True
   dispatch:
