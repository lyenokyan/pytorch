--- conflicted
+++ resolved
@@ -1192,7 +1192,6 @@
                 loss = ret.sum()
                 local_grads = self._verify_backwards(exec_mode, [loss], context_id, local_grads, t1, t2)
 
-<<<<<<< HEAD
     @dist_init
     def test_backward_simple_script_call(self):
         # Run the same code locally and with dist autograd and verify gradients
@@ -1227,9 +1226,7 @@
                                 _qualified_name(MyScriptModule().my_method),
                                 args=(t1, t2))
 
-=======
     @staticmethod
->>>>>>> f03c78d5
     def _complex_python_udf(t1, t2):
         t3 = torch.nn.functional.linear(t1, t2)
         t4 = torch.nn.functional.linear(t2, t3)
