--- conflicted
+++ resolved
@@ -67,9 +67,6 @@
 CAFFE_KNOWN_TYPE(char*)
 CAFFE_KNOWN_TYPE(int*)
 
-<<<<<<< HEAD
-// see typeid.h for details.
-=======
 // For some of the compilers, long is definied separately from int32_t and
 // int64_t. As a result we will need to actually define them separately.
 // It is recommended that one does NOT use long - use int32_t and int64_t
@@ -88,7 +85,6 @@
     _guard_long_unique_dummy<T>,
     T>;
 } // namespace detail
->>>>>>> 1796a1c4
 CAFFE_KNOWN_TYPE(detail::_guard_long_unique<long>);
 CAFFE_KNOWN_TYPE(detail::_guard_long_unique<std::vector<long>>)
 
