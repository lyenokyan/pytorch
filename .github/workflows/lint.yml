--- conflicted
+++ resolved
@@ -79,47 +79,6 @@
         env:
           GITHUB_TOKEN: ${{ secrets.GITHUB_TOKEN }}
 
-<<<<<<< HEAD
-=======
-  flake8-py2:
-    runs-on: ubuntu-latest
-    steps:
-      - name: Setup Python
-        uses: actions/setup-python@v1
-        with:
-          python-version: 2.x
-          architecture: x64
-      - name: Fetch PyTorch
-        uses: actions/checkout@v1
-      - name: Checkout PR tip
-        run: |
-          set -eux
-          if [[ "${{ github.event_name }}" == "pull_request" ]]; then
-            # We are on a PR, so actions/checkout leaves us on a merge commit.
-            # Check out the actual tip of the branch.
-            git checkout ${{ github.event.pull_request.head.sha }}
-          fi
-          echo ::set-output name=commit_sha::$(git rev-parse HEAD)
-        id: get_pr_tip
-      - name: Run flake8
-        run: |
-          set -eux
-          pip install flake8
-          rm -rf .circleci
-          flake8 --exit-zero > ${GITHUB_WORKSPACE}/flake8-output.txt
-          cat ${GITHUB_WORKSPACE}/flake8-output.txt
-      - name: Add annotations
-        uses: pytorch/add-annotations-github-action@master
-        with:
-          check_name: 'flake8-py2'
-          linter_output_path: 'flake8-output.txt'
-          commit_sha: ${{ steps.get_pr_tip.outputs.commit_sha }}
-          regex: '^(?<filename>.*?):(?<lineNumber>\d+):(?<columnNumber>\d+): (?<errorCode>\w\d+) (?<errorDesc>.*)'
-        env:
-          GITHUB_TOKEN: ${{ secrets.GITHUB_TOKEN }}
-
-
->>>>>>> a3d7710c
   clang-tidy:
     if: github.event_name == 'pull_request'
     runs-on: ubuntu-latest
